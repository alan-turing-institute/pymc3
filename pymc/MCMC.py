--- conflicted
+++ resolved
@@ -96,7 +96,6 @@
             self.step_methods.add(new_method)
             
         setattr(new_method, '_model', self)
-<<<<<<< HEAD
     
     def remove_step_method(self, step_method):
         """
@@ -108,26 +107,6 @@
             self.step_methods.discard(step_method)
         self._sm_assigned = False
         
-=======
-        self._sm_assigned = False
-
-    def remove_step_method(self, sm):
-        """Remove StepMethod from the step_method_dict.
-        
-        sm can be a StepMethod instance or a sequence of those.
-        """
-        sm = list(sm)
-        for key, value in self.step_method_dict.items():
-            for s in sm:
-                try:
-                    value.remove(s)
-                    if self.verbose > 1:
-                        print 'Removed step method ', s, 'from', key
-                except ValueError:
-                    pass
-        self._sm_assigned = False
->>>>>>> 4afeee58
-
     def assign_step_methods(self):
         """
         Make sure every stochastic variable has a step method. If not,
