--- conflicted
+++ resolved
@@ -55,30 +55,12 @@
     """Incorrect class argument"""
     pass
 
-<<<<<<< HEAD
-sc_continuous_distributions = ['bernoulli', 'beta', 'cauchy', 'chi2', 'degenerate',
-'exponential', 'exponweib', 'gamma', 'half_normal', 'hypergeometric',
-'inverse_gamma', 'laplace', 'logistic', 'lognormal', 'normal', 't','t_full', 'uniform',
-'weibull','skew_normal', 'truncated_normal', 'von_mises']
-
-sc_discrete_distributions = ['binomial', 'geometric', 'poisson', 'negative_binomial', 'categorical', 'discrete_uniform', 'truncated_poisson']
-
-mv_continuous_distributions = ['dirichlet','inverse_wishart','mv_normal','mv_normal_cov','mv_normal_chol','wishart','wishart_cov']
-
-mv_discrete_distributions = ['multivariate_hypergeometric','multinomial']
-
-
-availabledistributions = sc_continuous_distributions + sc_discrete_distributions + mv_continuous_distributions + mv_discrete_distributions
-
-# Changes lower case, underscore-separated names into "Class style" capitalized names
-# For example, 'negative_binomial' becomes 'NegativeBinomial'
-=======
 sc_continuous_distributions = ['bernoulli', 'beta', 'cauchy', 'chi2',
                                'degenerate', 'exponential', 'exponweib',
                                'gamma', 'half_normal', 'hypergeometric',
                                'inverse_gamma', 'laplace', 'logistic',
                                'lognormal', 'normal', 'pareto', 't', 
-                               'truncated_pareto', 'uniform',
+                               't_full','truncated_pareto', 'uniform',
                                'weibull', 'skew_normal', 'truncated_normal',
                                'von_mises']
 
@@ -109,7 +91,6 @@
 # Changes lower case, underscore-separated names into "Class style"
 # capitalized names For example, 'negative_binomial' becomes
 # 'NegativeBinomial'
->>>>>>> f0757470
 capitalize = lambda name: ''.join([s.capitalize() for s in name.split('_')])
 
 
@@ -348,19 +329,15 @@
     docstr += logp.__doc__
 
     logp=valuewrapper(logp)
-<<<<<<< HEAD
     distribution_arguments = logp.__dict__
-    
+
     wrapped_logp_partial_gradients = {}
 
     for parameter, func in logp_partial_gradients.iteritems():
         wrapped_logp_partial_gradients[parameter] = valuewrapper(logp_partial_gradients[parameter], arguments = distribution_arguments)
          
-    return new_dist_class(dtype, name, parent_names, parents_default, docstr, logp, random, mv, wrapped_logp_partial_gradients)
-=======
     return new_dist_class(dtype, name, parent_names, parents_default, docstr,
-                          logp, random, mv)
->>>>>>> f0757470
+						 logp, random, mv, wrapped_logp_partial_gradients)
 
 
 #-------------------------------------------------------------
@@ -1054,26 +1031,12 @@
         \cdot\left(1-\sum_{i=1}^{k-1}x_i\right)^\theta_k
 
     :Parameters:
-<<<<<<< HEAD
-      x : (n, k-1) array 
-              Array of shape (n, k-1) where `n` is the number of samples 
-              and `k` the dimension. 
-              :math:`0 < x_i < 1`,  :math:`\sum_{i=1}^{k-1} x_i < 1`
-      theta : array
-              An (n,k) or (1,k) array > 0.
-      
-    .. note::
-        Only the first `k-1` elements of `x` are expected. Can be used as a parent of Multinomial and Categorical
-        nevertheless.
-      
-=======
       x : (n, k-1) array
         Array of shape (n, k-1) where `n` is the number of samples
         and `k` the dimension.
         :math:`0 < x_i < 1`,  :math:`\sum_{i=1}^{k-1} x_i < 1`
       theta : array
         An (n,k) or (1,k) array > 0.
->>>>>>> f0757470
 
     .. note::
         Only the first `k-1` elements of `x` are expected. Can be used
@@ -2980,7 +2943,7 @@
         return f(value, **kwds)
     
     if arguments is None: 
-        wrapper.__dict__.update(f.__dict__)
+    wrapper.__dict__.update(f.__dict__)
     else :
         wrapper.__dict__.update(arguments)
         
@@ -3016,32 +2979,13 @@
     Reusable function to inject Stochastic subclasses into module
     namespace
     """
-    dist_logp, dist_random = name_to_funcs(dist, ns)
+    dist_logp, dist_random, grad_logp = name_to_funcs(dist, ns)
     classname = capitalize(dist)
     ns[classname]= stochastic_from_dist(dist, dist_logp,
-                                        dist_random, **kwargs)
+                                        dist_random,
+										grad_logp, **kwargs)
 
 for dist in sc_continuous_distributions:
-<<<<<<< HEAD
-    dist_logp, dist_random, grad_logp = name_to_funcs(dist, locals())
-    locals()[capitalize(dist)]= stochastic_from_dist(dist, dist_logp, dist_random, logp_partial_gradients = grad_logp)
-
-for dist in mv_continuous_distributions:
-    dist_logp, dist_random, grad_logp = name_to_funcs(dist, locals())
-    locals()[capitalize(dist)]= stochastic_from_dist(dist, dist_logp, dist_random, logp_partial_gradients = grad_logp, mv=True)
-
-for dist in sc_discrete_distributions:
-    dist_logp, dist_random, grad_logp = name_to_funcs(dist, locals())
-    locals()[capitalize(dist)]= stochastic_from_dist(dist, dist_logp, dist_random, logp_partial_gradients = grad_logp, dtype=np.int)
-
-for dist in mv_discrete_distributions:
-    dist_logp, dist_random, grad_logp = name_to_funcs(dist, locals())
-    locals()[capitalize(dist)]= stochastic_from_dist(dist, dist_logp, dist_random, logp_partial_gradients = grad_logp, dtype=np.int, mv=True)
-
-
-dist_logp, dist_random, grad_logp = name_to_funcs('bernoulli', locals())
-Bernoulli = stochastic_from_dist('bernoulli', dist_logp, dist_random,logp_partial_gradients = grad_logp, dtype=np.bool)
-=======
     _inject_dist(dist)
 
 for dist in mv_continuous_distributions:
@@ -3052,7 +2996,6 @@
 
 for dist in mv_discrete_distributions:
     _inject_dist(dist, kwargs={'dtype' : np.int, 'mv' : True})
->>>>>>> f0757470
 
 _inject_dist('bernoulli', {'dtype' : np.bool})
 
