# Release Notes

## PyMC3 3.9.x (on deck)

### Maintenance
- Fix an error on Windows and Mac where error message from unpickling models did not show up in the notebook, or where sampling froze when a worker process crashed (see [#3991](https://github.com/pymc-devs/pymc3/pull/3991)).

### Documentation
- Notebook on [multilevel modeling](https://docs.pymc.io/notebooks/multilevel_modeling.html) has been rewritten to showcase ArviZ and xarray usage for inference result analysis (see [#3963](https://github.com/pymc-devs/pymc3/pull/3963))

### New features
- Introduce optional arguments to `pm.sample`: `mp_ctx` to control how the processes for parallel sampling are started, and `pickle_backend` to specify which library is used to pickle models in parallel sampling when the multiprocessing cnotext is not of type `fork`. (see [#3991](https://github.com/pymc-devs/pymc3/pull/3991))
- Add sampler stats `process_time_diff`, `perf_counter_diff` and `perf_counter_start`, that record wall and CPU times for each NUTS and HMC sample (see [ #3986](https://github.com/pymc-devs/pymc3/pull/3986)).
- Extend `keep_size` argument handling for `sample_posterior_predictive` and `fast_sample_posterior_predictive`, to work on arviz InferenceData and xarray Dataset input values. (see [PR #4006](https://github.com/pymc-devs/pymc3/pull/4006) and [Issue #4004](https://github.com/pymc-devs/pymc3/issues/4004).
- SMC-ABC: add the wasserstein and energy distance functions. Refactor API, the distance, sum_stats and epsilon arguments are now passed `pm.Simulator` instead of `pm.sample_smc`. Add random method to `pm.Simulator`. Add option to save the simulated data. Improves LaTeX representation [#3996](https://github.com/pymc-devs/pymc3/pull/3996)
<<<<<<< HEAD
=======
- SMC-ABC: Allow use of potentials by adding them to the prior term. [#4016](https://github.com/pymc-devs/pymc3/pull/4016)
>>>>>>> 6862c9ab

## PyMC3 3.9.2 (24 June 2020)
### Maintenance
- Warning added in GP module when `input_dim` is lower than the number of columns in `X` to compute the covariance function (see [#3974](https://github.com/pymc-devs/pymc3/pull/3974)).
- Pass the `tune` argument from `sample` when using `advi+adapt_diag_grad` (see issue [#3965](https://github.com/pymc-devs/pymc3/issues/3965), fixed by [#3979](https://github.com/pymc-devs/pymc3/pull/3979)).
- Add simple test case for new coords and dims feature in `pm.Model` (see [#3977](https://github.com/pymc-devs/pymc3/pull/3977)).
- Require ArviZ >= 0.9.0 (see [#3977](https://github.com/pymc-devs/pymc3/pull/3977)).
- Fixed issue [#3962](https://github.com/pymc-devs/pymc3/issues/3962) by making change in the `_random()` method of `GaussianRandomWalk` class, refer to PR [#3985]. Further testing revealed a new issue which is being tracked [#4010](https://github.com/pymc-devs/pymc3/issues/4010) 

_NB: The `docs/*` folder is still removed from the tarball due to an upload size limit on PyPi._

## PyMC3 3.9.1 (16 June 2020)
The `v3.9.0` upload to PyPI didn't include a tarball, which is fixed in this release.
Though we had to temporarily remove the `docs/*` folder from the tarball due to a size limit.

## PyMC3 3.9.0 (16 June 2020)

### New features
- Use [fastprogress](https://github.com/fastai/fastprogress) instead of tqdm [#3693](https://github.com/pymc-devs/pymc3/pull/3693).
- `DEMetropolis` can now tune both `lambda` and `scaling` parameters, but by default neither of them are tuned. See [#3743](https://github.com/pymc-devs/pymc3/pull/3743) for more info.
- `DEMetropolisZ`, an improved variant of `DEMetropolis` brings better parallelization and higher efficiency with fewer chains with a slower initial convergence. This implementation is experimental. See [#3784](https://github.com/pymc-devs/pymc3/pull/3784) for more info.
- Notebooks that give insight into `DEMetropolis`, `DEMetropolisZ` and the `DifferentialEquation` interface are now located in the [Tutorials/Deep Dive](https://docs.pymc.io/nb_tutorials/index.html) section.
- Add `fast_sample_posterior_predictive`, a vectorized alternative to `sample_posterior_predictive`.  This alternative is substantially faster for large models.
- GP covariance functions can now be exponentiated by a scalar. See PR [#3852](https://github.com/pymc-devs/pymc3/pull/3852)
- `sample_posterior_predictive` can now feed on `xarray.Dataset` - e.g. from `InferenceData.posterior`. (see [#3846](https://github.com/pymc-devs/pymc3/pull/3846))
- `SamplerReport` (`MultiTrace.report`) now has properties `n_tune`, `n_draws`, `t_sampling` for increased convenience (see [#3827](https://github.com/pymc-devs/pymc3/pull/3827))
- `pm.sample(..., return_inferencedata=True)` can now directly return the trace as `arviz.InferenceData` (see [#3911](https://github.com/pymc-devs/pymc3/pull/3911))
- `pm.sample` now has support for adapting dense mass matrix using `QuadPotentialFullAdapt` (see [#3596](https://github.com/pymc-devs/pymc3/pull/3596), [#3705](https://github.com/pymc-devs/pymc3/pull/3705), [#3858](https://github.com/pymc-devs/pymc3/pull/3858), and [#3893](https://github.com/pymc-devs/pymc3/pull/3893)). Use `init="adapt_full"` or `init="jitter+adapt_full"` to use.
- `Moyal` distribution added (see [#3870](https://github.com/pymc-devs/pymc3/pull/3870)).
- `pm.LKJCholeskyCov` now automatically computes and returns the unpacked Cholesky decomposition, the correlations and the standard deviations of the covariance matrix (see [#3881](https://github.com/pymc-devs/pymc3/pull/3881)).
- `pm.Data` container can now be used for index variables, i.e with integer data and not only floats (issue [#3813](https://github.com/pymc-devs/pymc3/issues/3813), fixed by [#3925](https://github.com/pymc-devs/pymc3/pull/3925)).
- `pm.Data` container can now be used as input for other random variables (issue [#3842](https://github.com/pymc-devs/pymc3/issues/3842), fixed by [#3925](https://github.com/pymc-devs/pymc3/pull/3925)).
- Allow users to specify coordinates and dimension names instead of numerical shapes when specifying a model. This makes interoperability with ArviZ easier. ([see #3551](https://github.com/pymc-devs/pymc3/pull/3551))
- Plots and Stats API sections now link to ArviZ documentation [#3927](https://github.com/pymc-devs/pymc3/pull/3927)
- Add `SamplerReport` with properties `n_draws`, `t_sampling` and `n_tune` to SMC. `n_tune` is always 0 [#3931](https://github.com/pymc-devs/pymc3/issues/3931).
- SMC-ABC: add option to define summary statistics, allow to sample from more complex models, remove redundant distances [#3940](https://github.com/pymc-devs/pymc3/issues/3940)

### Maintenance
- Tuning results no longer leak into sequentially sampled `Metropolis` chains (see #3733 and #3796).
- We'll deprecate the `Text` and `SQLite` backends and the `save_trace`/`load_trace` functions, since this is now done with ArviZ. (see [#3902](https://github.com/pymc-devs/pymc3/pull/3902))
- ArviZ `v0.8.3` is now the minimum required version
- In named models, `pm.Data` objects now get model-relative names (see [#3843](https://github.com/pymc-devs/pymc3/pull/3843)).
- `pm.sample` now takes 1000 draws and 1000 tuning samples by default, instead of 500 previously (see [#3855](https://github.com/pymc-devs/pymc3/pull/3855)).
- Moved argument division out of `NegativeBinomial` `random` method. Fixes [#3864](https://github.com/pymc-devs/pymc3/issues/3864) in the style of [#3509](https://github.com/pymc-devs/pymc3/pull/3509).
- The Dirichlet distribution now raises a ValueError when it's initialized with <= 0 values (see [#3853](https://github.com/pymc-devs/pymc3/pull/3853)).
- Dtype bugfix in `MvNormal` and `MvStudentT` (see [3836](https://github.com/pymc-devs/pymc3/pull/3836)).
- End of sampling report now uses `arviz.InferenceData` internally and avoids storing
  pointwise log likelihood (see [#3883](https://github.com/pymc-devs/pymc3/pull/3883)).
- The multiprocessing start method on MacOS is now set to "forkserver", to avoid crashes (see issue [#3849](https://github.com/pymc-devs/pymc3/issues/3849), solved by [#3919](https://github.com/pymc-devs/pymc3/pull/3919)).
- The AR1 logp now uses the precision of the whole AR1 process instead of just the innovation precision (see issue [#3892](https://github.com/pymc-devs/pymc3/issues/3892), fixed by [#3899](https://github.com/pymc-devs/pymc3/pull/3899)).
- Forced the `Beta` distribution's `random` method to generate samples that are in the open interval $(0, 1)$, i.e. no value can be equal to zero or equal to one (issue [#3898](https://github.com/pymc-devs/pymc3/issues/3898) fixed by [#3924](https://github.com/pymc-devs/pymc3/pull/3924)).
- Fixed an issue that happened on Windows, that was introduced by the clipped beta distribution rvs function ([#3924](https://github.com/pymc-devs/pymc3/pull/3924)). Windows does not support the `float128` dtype, but we had assumed that it had to be available. The solution was to only support `float128` on Linux and Darwin systems (see issue [#3929](https://github.com/pymc-devs/pymc3/issues/3849) fixed by [#3930](https://github.com/pymc-devs/pymc3/pull/3930)).

### Deprecations
- Remove `sample_ppc` and `sample_ppc_w` that were deprecated in 3.6.
- Deprecated `sd` has been replaced by `sigma` (already in version 3.7) in continuous, mixed and timeseries distributions and now raises `DeprecationWarning` when `sd` is used. (see [#3837](https://github.com/pymc-devs/pymc3/pull/3837) and [#3688](https://github.com/pymc-devs/pymc3/issues/3688)).
- We'll deprecate the `Text` and `SQLite` backends and the `save_trace`/`load_trace` functions, since this is now done with ArviZ. (see [#3902](https://github.com/pymc-devs/pymc3/pull/3902))
- Dropped some deprecated kwargs and functions (see [#3906](https://github.com/pymc-devs/pymc3/pull/3906))
- Dropped the outdated 'nuts' initialization method for `pm.sample` (see [#3863](https://github.com/pymc-devs/pymc3/pull/3863)).


## PyMC3 3.8 (November 29 2019)

### New features
- Implemented robust u turn check in NUTS (similar to stan-dev/stan#2800). See PR [#3605]
- Add capabilities to do inference on parameters in a differential equation with `DifferentialEquation`. See [#3590](https://github.com/pymc-devs/pymc3/pull/3590) and [#3634](https://github.com/pymc-devs/pymc3/pull/3634).
- Distinguish between `Data` and `Deterministic` variables when graphing models with graphviz. PR [#3491](https://github.com/pymc-devs/pymc3/pull/3491).
- Sequential Monte Carlo - Approximate Bayesian Computation step method is now available. The implementation is in an experimental stage and will be further improved.
- Added `Matern12` covariance function for Gaussian processes. This is the Matern kernel with nu=1/2.
- Progressbar reports number of divergences in real time, when available [#3547](https://github.com/pymc-devs/pymc3/pull/3547).
- Sampling from variational approximation now allows for alternative trace backends [#3550].
- Infix `@` operator now works with random variables and deterministics [#3619](https://github.com/pymc-devs/pymc3/pull/3619).
- [ArviZ](https://arviz-devs.github.io/arviz/) is now a requirement, and handles plotting, diagnostics, and statistical checks.
- Can use GaussianRandomWalk in sample_prior_predictive and sample_prior_predictive [#3682](https://github.com/pymc-devs/pymc3/pull/3682)
- Now 11 years of S&P returns in data set[#3682](https://github.com/pymc-devs/pymc3/pull/3682)

### Maintenance
- Moved math operations out of `Rice`, `TruncatedNormal`, `Triangular` and `ZeroInflatedNegativeBinomial` `random` methods. Math operations on values returned by `draw_values` might not broadcast well, and all the `size` aware broadcasting is left to `generate_samples`. Fixes [#3481](https://github.com/pymc-devs/pymc3/issues/3481) and [#3508](https://github.com/pymc-devs/pymc3/issues/3508)
- Parallelization of population steppers (`DEMetropolis`) is now set via the `cores` argument. ([#3559](https://github.com/pymc-devs/pymc3/pull/3559))
- Fixed a bug in `Categorical.logp`. In the case of multidimensional `p`'s, the indexing was done wrong leading to incorrectly shaped tensors that consumed `O(n**2)` memory instead of `O(n)`. This fixes issue [#3535](https://github.com/pymc-devs/pymc3/issues/3535)
- Fixed a defect in `OrderedLogistic.__init__` that unnecessarily increased the dimensionality of the underlying `p`. Related to issue issue [#3535](https://github.com/pymc-devs/pymc3/issues/3535) but was not the true cause of it.
- SMC: stabilize covariance matrix [3573](https://github.com/pymc-devs/pymc3/pull/3573)
- SMC: is no longer a step method of `pm.sample` now it should be called using `pm.sample_smc` [3579](https://github.com/pymc-devs/pymc3/pull/3579)
- SMC: improve computation of the proposal scaling factor [3594](https://github.com/pymc-devs/pymc3/pull/3594) and [3625](https://github.com/pymc-devs/pymc3/pull/3625)
- SMC: reduce number of logp evaluations [3600](https://github.com/pymc-devs/pymc3/pull/3600)
- SMC: remove `scaling` and `tune_scaling` arguments as is a better idea to always allow SMC to automatically compute the scaling factor [3625](https://github.com/pymc-devs/pymc3/pull/3625)
- Now uses `multiprocessong` rather than `psutil` to count CPUs, which results in reliable core counts on Chromebooks.
- `sample_posterior_predictive` now preallocates the memory required for its output to improve memory usage. Addresses problems raised in this [discourse thread](https://discourse.pymc.io/t/memory-error-with-posterior-predictive-sample/2891/4).
- Fixed a bug in `Categorical.logp`. In the case of multidimensional `p`'s, the indexing was done wrong leading to incorrectly shaped tensors that consumed `O(n**2)` memory instead of `O(n)`. This fixes issue [#3535](https://github.com/pymc-devs/pymc3/issues/3535)
- Fixed a defect in `OrderedLogistic.__init__` that unnecessarily increased the dimensionality of the underlying `p`. Related to issue issue [#3535](https://github.com/pymc-devs/pymc3/issues/3535) but was not the true cause of it.
- Wrapped `DensityDist.rand` with `generate_samples` to make it aware of the distribution's shape. Added control flow attributes to still be able to behave as in earlier versions, and to control how to interpret the `size` parameter in the `random` callable signature. Fixes [3553](https://github.com/pymc-devs/pymc3/issues/3553)
- Added `theano.gof.graph.Constant` to type checks done in `_draw_value` (fixes issue [3595](https://github.com/pymc-devs/pymc3/issues/3595))
- `HalfNormal` did not used to work properly in `draw_values`, `sample_prior_predictive`, or `sample_posterior_predictive` (fixes issue [3686](https://github.com/pymc-devs/pymc3/pull/3686))
- Random variable transforms were inadvertently left out of the API documentation. Added them. (See PR [3690](https://github.com/pymc-devs/pymc3/pull/3690)).
- Refactored `pymc3.model.get_named_nodes_and_relations` to use the ancestors and descendents, in a way that is consistent with `theano`'s naming convention.
- Changed the way in which `pymc3.model.get_named_nodes_and_relations` computes nodes without ancestors to make it robust to changes in var_name orderings (issue [#3643](https://github.com/pymc-devs/pymc3/issues/3643))

## PyMC3 3.7 (May 29 2019)

### New features

- Add data container class (`Data`) that wraps the theano SharedVariable class and let the model be aware of its inputs and outputs.
- Add function `set_data` to update variables defined as `Data`.
- `Mixture` now supports mixtures of multidimensional probability distributions, not just lists of 1D distributions.
- `GLM.from_formula` and `LinearComponent.from_formula` can extract variables from the calling scope. Customizable via the new `eval_env` argument. Fixing [#3382](https://github.com/pymc-devs/pymc3/issues/3382).
- Added the `distributions.shape_utils` module with functions used to help broadcast samples drawn from distributions using the `size` keyword argument.
- Used `numpy.vectorize` in `distributions.distribution._compile_theano_function`. This enables `sample_prior_predictive` and `sample_posterior_predictive` to ask for tuples of samples instead of just integers. This fixes issue [#3422](https://github.com/pymc-devs/pymc3/issues/3422).

### Maintenance

- All occurances of `sd` as a parameter name have been renamed to `sigma`. `sd` will continue to function for backwards compatibility.
- `HamiltonianMC` was ignoring certain arguments like `target_accept`, and not using the custom step size jitter function with expectation 1.
- Made `BrokenPipeError` for parallel sampling more verbose on Windows.
- Added the `broadcast_distribution_samples` function that helps broadcasting arrays of drawn samples, taking into account the requested `size` and the inferred distribution shape. This sometimes is needed by distributions that call several `rvs` separately within their `random` method, such as the `ZeroInflatedPoisson` (fixes issue [#3310](https://github.com/pymc-devs/pymc3/issues/3310)).
- The `Wald`, `Kumaraswamy`, `LogNormal`, `Pareto`, `Cauchy`, `HalfCauchy`, `Weibull` and `ExGaussian` distributions `random` method used a hidden `_random` function that was written with scalars in mind. This could potentially lead to artificial correlations between random draws. Added shape guards and broadcasting of the distribution samples to prevent this (Similar to issue [#3310](https://github.com/pymc-devs/pymc3/issues/3310)).
- Added a fix to allow the imputation of single missing values of observed data, which previously would fail (fixes issue [#3122](https://github.com/pymc-devs/pymc3/issues/3122)).
- The `draw_values` function was too permissive with what could be grabbed from inside `point`, which lead to an error when sampling posterior predictives of variables that depended on shared variables that had changed their shape after `pm.sample()` had been called (fix issue [#3346](https://github.com/pymc-devs/pymc3/issues/3346)).
- `draw_values` now adds the theano graph descendants of `TensorConstant` or `SharedVariables` to the named relationship nodes stack, only if these descendants are `ObservedRV` or `MultiObservedRV` instances (fixes issue [#3354](https://github.com/pymc-devs/pymc3/issues/3354)).
- Fixed bug in broadcast_distrution_samples, which did not handle correctly cases in which some samples did not have the size tuple prepended.
- Changed `MvNormal.random`'s usage of `tensordot` for Cholesky encoded covariances. This lead to wrong axis broadcasting and seemed to be the cause for issue [#3343](https://github.com/pymc-devs/pymc3/issues/3343).
- Fixed defect in `Mixture.random` when multidimensional mixtures were involved. The mixture component was not preserved across all the elements of the dimensions of the mixture. This meant that the correlations across elements within a given draw of the mixture were partly broken.
- Restructured `Mixture.random` to allow better use of vectorized calls to `comp_dists.random`.
- Added tests for mixtures of multidimensional distributions to the test suite.
- Fixed incorrect usage of `broadcast_distribution_samples` in `DiscreteWeibull`.
- `Mixture`'s default dtype is now determined by `theano.config.floatX`.
- `dist_math.random_choice` now handles nd-arrays of category probabilities, and also handles sizes that are not `None`. Also removed unused `k` kwarg from `dist_math.random_choice`.
- Changed `Categorical.mode` to preserve all the dimensions of `p` except the last one, which encodes each category's probability.
- Changed initialization of `Categorical.p`. `p` is now normalized to sum to `1` inside `logp` and `random`, but not during initialization. This could hide negative values supplied to `p` as mentioned in [#2082](https://github.com/pymc-devs/pymc3/issues/2082).
- `Categorical` now accepts elements of `p` equal to `0`. `logp` will return `-inf` if there are `values` that index to the zero probability categories.
- Add `sigma`, `tau`, and `sd` to signature of `NormalMixture`.
- Set default lower and upper values of -inf and inf for pm.distributions.continuous.TruncatedNormal. This avoids errors caused by their previous values of None (fixes issue [#3248](https://github.com/pymc-devs/pymc3/issues/3248)).
- Converted all calls to `pm.distributions.bound._ContinuousBounded` and `pm.distributions.bound._DiscreteBounded` to use only and all positional arguments (fixes issue [#3399](https://github.com/pymc-devs/pymc3/issues/3399)).
- Restructured `distributions.distribution.generate_samples` to use the `shape_utils` module. This solves issues [#3421](https://github.com/pymc-devs/pymc3/issues/3421) and [#3147](https://github.com/pymc-devs/pymc3/issues/3147) by using the `size` aware broadcating functions in `shape_utils`.
- Fixed the `Multinomial.random` and `Multinomial.random_` methods to make them compatible with the new `generate_samples` function. In the process, a bug of the `Multinomial.random_` shape handling was discovered and fixed.
- Fixed a defect found in `Bound.random` where the `point` dictionary was passed to `generate_samples` as an `arg` instead of in `not_broadcast_kwargs`.
- Fixed a defect found in `Bound.random_` where `total_size` could end up as a `float64` instead of being an integer if given `size=tuple()`.
- Fixed an issue in `model_graph` that caused construction of the graph of the model for rendering to hang: replaced a search over the powerset of the nodes with a breadth-first search over the nodes. Fix for [#3458](https://github.com/pymc-devs/pymc3/issues/3458).
- Removed variable annotations from `model_graph` but left type hints (Fix for [#3465](https://github.com/pymc-devs/pymc3/issues/3465)). This means that we support `python>=3.5.4`.
- Default `target_accept`for `HamiltonianMC` is now 0.65, as suggested in Beskos et. al. 2010 and Neal 2001.
- Fixed bug in `draw_values` that lead to intermittent errors in python3.5. This happened with some deterministic nodes that were drawn but not added to `givens`.

### Deprecations

- `nuts_kwargs` and `step_kwargs` have been deprecated in favor of using the standard `kwargs` to pass optional step method arguments.
- `SGFS` and `CSG` have been removed (Fix for [#3353](https://github.com/pymc-devs/pymc3/issues/3353)). They have been moved to [pymc3-experimental](https://github.com/pymc-devs/pymc3-experimental).
- References to `live_plot` and corresponding notebooks have been removed.
- Function `approx_hessian` was removed, due to `numdifftools` becoming incompatible with current `scipy`. The function was already optional, only available to a user who installed `numdifftools` separately, and not hit on any common codepaths. [#3485](https://github.com/pymc-devs/pymc3/pull/3485).
- Deprecated `vars` parameter of `sample_posterior_predictive` in favor of `varnames`.
-  References to `live_plot` and corresponding notebooks have been removed.
- Deprecated `vars` parameters of `sample_posterior_predictive` and `sample_prior_predictive` in favor of `var_names`.  At least for the latter, this is more accurate, since the `vars` parameter actually took names.

### Contributors sorted by number of commits
    45  Luciano Paz
    38  Thomas Wiecki
    23  Colin Carroll
    19  Junpeng Lao
    15  Chris Fonnesbeck
    13  Juan Martín Loyola
    13  Ravin Kumar
     8  Robert P. Goldman
     5  Tim Blazina
     4  chang111
     4  adamboche
     3  Eric Ma
     3  Osvaldo Martin
     3  Sanmitra Ghosh
     3  Saurav Shekhar
     3  chartl
     3  fredcallaway
     3  Demetri
     2  Daisuke Kondo
     2  David Brochart
     2  George Ho
     2  Vaibhav Sinha
     1  rpgoldman
     1  Adel Tomilova
     1  Adriaan van der Graaf
     1  Bas Nijholt
     1  Benjamin Wild
     1  Brigitta Sipocz
     1  Daniel Emaasit
     1  Hari
     1  Jeroen
     1  Joseph Willard
     1  Juan Martin Loyola
     1  Katrin Leinweber
     1  Lisa Martin
     1  M. Domenzain
     1  Matt Pitkin
     1  Peadar Coyle
     1  Rupal Sharma
     1  Tom Gilliss
     1  changjiangeng
     1  michaelosthege
     1  monsta
     1  579397

## PyMC3 3.6 (Dec 21 2018)

This will be the last release to support Python 2.

### New features

- Track the model log-likelihood as a sampler stat for NUTS and HMC samplers
  (accessible as `trace.get_sampler_stats('model_logp')`) (#3134)
- Add Incomplete Beta function `incomplete_beta(a, b, value)`
- Add log CDF functions to continuous distributions: `Beta`, `Cauchy`, `ExGaussian`, `Exponential`, `Flat`, `Gumbel`, `HalfCauchy`, `HalfFlat`, `HalfNormal`, `Laplace`, `Logistic`, `Lognormal`, `Normal`, `Pareto`, `StudentT`, `Triangular`, `Uniform`, `Wald`, `Weibull`.
- Behavior of `sample_posterior_predictive` is now to produce posterior predictive samples, in order, from all values of the `trace`. Previously, by default it would produce 1 chain worth of samples, using a random selection from the `trace` (#3212)
- Show diagnostics for initial energy errors in HMC and NUTS.
- PR #3273 has added the `distributions.distribution._DrawValuesContext` context
  manager. This is used to store the values already drawn in nested `random`
  and `draw_values` calls, enabling `draw_values` to draw samples from the
  joint probability distribution of RVs and not the marginals. Custom
  distributions that must call `draw_values` several times in their `random`
  method, or that invoke many calls to other distribution's `random` methods
  (e.g. mixtures) must do all of these calls under the same `_DrawValuesContext`
  context manager instance. If they do not, the conditional relations between
  the distribution's parameters could be broken, and `random` could return
  values drawn from an incorrect distribution.
- `Rice` distribution is now defined with either the noncentrality parameter or the shape parameter (#3287).

### Maintenance

- Big rewrite of documentation (#3275)
- Fixed Triangular distribution `c` attribute handling in `random` and updated sample codes for consistency (#3225)
- Refactor SMC and properly compute marginal likelihood (#3124)
- Removed use of deprecated `ymin` keyword in matplotlib's `Axes.set_ylim` (#3279)
- Fix for #3210. Now `distribution.draw_values(params)`, will draw the `params` values from their joint probability distribution and not from combinations of their marginals (Refer to PR #3273).
- Removed dependence on pandas-datareader for retrieving Yahoo Finance data in examples (#3262)
- Rewrote `Multinomial._random` method to better handle shape broadcasting (#3271)
- Fixed `Rice` distribution, which inconsistently mixed two parametrizations (#3286).
- `Rice` distribution now accepts multiple parameters and observations and is usable with NUTS (#3289).
- `sample_posterior_predictive` no longer calls `draw_values` to initialize the shape of the ppc trace. This called could lead to `ValueError`'s when sampling the ppc from a model with `Flat` or `HalfFlat` prior distributions (Fix issue #3294).
- Added explicit conversion to `floatX` and `int32` for the continuous and discrete probability distribution parameters (addresses issue #3223).


### Deprecations

- Renamed `sample_ppc()` and `sample_ppc_w()` to `sample_posterior_predictive()` and `sample_posterior_predictive_w()`, respectively.

## PyMC 3.5 (July 21 2018)

### New features

- Add documentation section on survival analysis and censored data models
- Add `check_test_point` method to `pm.Model`
- Add `Ordered` Transformation and `OrderedLogistic` distribution
- Add `Chain` transformation
- Improve error message `Mass matrix contains zeros on the diagonal. Some derivatives might always be zero` during tuning of `pm.sample`
- Improve error message `NaN occurred in optimization.` during ADVI
- Save and load traces without `pickle` using `pm.save_trace` and `pm.load_trace`
- Add `Kumaraswamy` distribution
- Add `TruncatedNormal` distribution
- Rewrite parallel sampling of multiple chains on py3. This resolves long standing issues when transferring large traces to the main process, avoids pickling issues on UNIX, and allows us to show a progress bar for all chains. If parallel sampling is interrupted, we now return partial results.
- Add `sample_prior_predictive` which allows for efficient sampling from the unconditioned model.
- SMC: remove experimental warning, allow sampling using `sample`, reduce autocorrelation from final trace.
- Add `model_to_graphviz` (which uses the optional dependency `graphviz`) to plot a directed graph of a PyMC3 model using plate notation.
- Add beta-ELBO variational inference as in beta-VAE model (Christopher P. Burgess et al. NIPS, 2017)
- Add `__dir__` to `SingleGroupApproximation` to improve autocompletion in interactive environments

### Fixes

- Fixed grammar in divergence warning, previously `There were 1 divergences ...` could be raised.
- Fixed `KeyError` raised when only subset of variables are specified to be recorded in the trace.
- Removed unused `repeat=None` arguments from all `random()` methods in distributions.
- Deprecated the `sigma` argument in `MarginalSparse.marginal_likelihood` in favor of `noise`
- Fixed unexpected behavior in `random`. Now the `random` functionality is more robust and will work better for `sample_prior` when that is implemented.
- Fixed `scale_cost_to_minibatch` behaviour, previously this was not working and always `False`

## PyMC 3.4.1 (April 18 2018)

### New features

- Add `logit_p` keyword to `pm.Bernoulli`, so that users can specify the logit of the success probability. This is faster and more stable than using `p=tt.nnet.sigmoid(logit_p)`.
- Add `random` keyword to `pm.DensityDist` thus enabling users to pass custom random method which in turn makes sampling from a `DensityDist` possible.
- Effective sample size computation is updated. The estimation uses Geyer's initial positive sequence, which no longer truncates the autocorrelation series inaccurately. `pm.diagnostics.effective_n` now can reports N_eff>N.
- Added `KroneckerNormal` distribution and a corresponding `MarginalKron` Gaussian Process implementation for efficient inference, along with lower-level functions such as `cartesian` and `kronecker` products.
- Added `Coregion` covariance function.
- Add new 'pairplot' function, for plotting scatter or hexbin matrices of sampled parameters. Optionally it can plot divergences.
- Plots of discrete distributions in the docstrings
- Add logitnormal distribution
- Densityplot: add support for discrete variables
- Fix the Binomial likelihood in `.glm.families.Binomial`, with the flexibility of specifying the `n`.
- Add `offset` kwarg to `.glm`.
- Changed the `compare` function to accept a dictionary of model-trace pairs instead of two separate lists of models and traces.
- add test and support for creating multivariate mixture and mixture of mixtures
- `distribution.draw_values`, now is also able to draw values from conditionally dependent RVs, such as autotransformed RVs (Refer to PR #2902).

### Fixes

- `VonMises` does not overflow for large values of kappa. i0 and i1 have been removed and we now use log_i0 to compute the logp.
- The bandwidth for KDE plots is computed using a modified version of Scott's rule. The new version uses entropy instead of standard deviation. This works better for multimodal distributions. Functions using KDE plots has a new argument `bw` controlling the bandwidth.
- fix PyMC3 variable is not replaced if provided in more_replacements (#2890)
- Fix for issue #2900. For many situations, named node-inputs do not have a `random` method, while some intermediate node may have it. This meant that if the named node-input at the leaf of the graph did not have a fixed value, `theano` would try to compile it and fail to find inputs, raising a `theano.gof.fg.MissingInputError`. This was fixed by going through the theano variable's owner inputs graph, trying to get intermediate named-nodes values if the leafs had failed.
- In `distribution.draw_values`, some named nodes could be `theano.tensor.TensorConstant`s or `theano.tensor.sharedvar.SharedVariable`s. Nevertheless, in `distribution._draw_value`, these would be passed to `distribution._compile_theano_function` as if they were `theano.tensor.TensorVariable`s. This could lead to the following exceptions `TypeError: ('Constants not allowed in param list', ...)` or `TypeError: Cannot use a shared variable (...)`. The fix was to not add `theano.tensor.TensorConstant` or `theano.tensor.sharedvar.SharedVariable` named nodes into the `givens` dict that could be used in `distribution._compile_theano_function`.
- Exponential support changed to include zero values.

### Deprecations

- DIC and BPIC calculations have been removed
- df_summary have been removed, use summary instead
- `njobs` and `nchains` kwarg are deprecated in favor of `cores` and `chains` for `sample`
- `lag` kwarg in `pm.stats.autocorr` and `pm.stats.autocov` is deprecated.


## PyMC 3.3 (January 9, 2018)

### New features

- Improve NUTS initialization `advi+adapt_diag_grad` and add `jitter+adapt_diag_grad` (#2643)
- Added `MatrixNormal` class for representing vectors of multivariate normal variables
- Implemented `HalfStudentT` distribution
- New benchmark suite added (see http://pandas.pydata.org/speed/pymc3/)
- Generalized random seed types
- Update loo, new improved algorithm (#2730)
- New CSG (Constant Stochastic Gradient) approximate posterior sampling algorithm (#2544)
- Michael Osthege added support for population-samplers and implemented differential evolution metropolis (`DEMetropolis`).  For models with correlated dimensions that can not use gradient-based samplers, the `DEMetropolis` sampler can give higher effective sampling rates. (also see [PR#2735](https://github.com/pymc-devs/pymc3/pull/2735))
- Forestplot supports multiple traces (#2736)
- Add new plot, densityplot (#2741)
- DIC and BPIC calculations have been deprecated
- Refactor HMC and implemented new warning system (#2677, #2808)

### Fixes

- Fixed `compareplot` to use `loo` output.
- Improved `posteriorplot` to scale fonts
- `sample_ppc_w` now broadcasts
- `df_summary` function renamed to `summary`
- Add test for `model.logp_array` and `model.bijection` (#2724)
- Fixed `sample_ppc` and `sample_ppc_w` to iterate all chains(#2633, #2748)
- Add Bayesian R2 score (for GLMs) `stats.r2_score` (#2696) and test (#2729).
- SMC works with transformed variables (#2755)
- Speedup OPVI (#2759)
- Multiple minor fixes and improvements in the docs (#2775, #2786, #2787, #2789, #2790, #2794, #2799, #2809)

### Deprecations

- Old (`minibatch-`)`advi` is removed (#2781)


## PyMC3 3.2 (October 10, 2017)

### New features

This version includes two major contributions from our Google Summer of Code 2017 students:

* Maxim Kochurov extended and refactored the variational inference module. This primarily adds two important classes, representing operator variational inference (`OPVI`) objects and `Approximation` objects. These make it easier to extend existing `variational` classes, and to derive inference from `variational` optimizations, respectively. The `variational` module now also includes normalizing flows (`NFVI`).
* Bill Engels added an extensive new Gaussian processes (`gp`) module. Standard GPs can be specified using either `Latent` or `Marginal` classes, depending on the nature of the underlying function. A Student-T process `TP` has been added. In order to accomodate larger datasets, approximate marginal Gaussian processes (`MarginalSparse`) have been added.

Documentation has been improved as the result of the project's monthly "docathons".

An experimental stochastic gradient Fisher scoring (`SGFS`) sampling step method has been added.

The API for `find_MAP` was enhanced.

SMC now estimates the marginal likelihood.

Added `Logistic` and `HalfFlat` distributions to set of continuous distributions.

Bayesian fraction of missing information (`bfmi`) function added to `stats`.

Enhancements to `compareplot` added.

QuadPotential adaptation has been implemented.

Script added to build and deploy documentation.

MAP estimates now available for transformed and non-transformed variables.

The `Constant` variable class has been deprecated, and will be removed in 3.3.

DIC and BPIC calculations have been sped up.

Arrays are now accepted as arguments for the `Bound` class.

`random` method was added to the `Wishart` and `LKJCorr` distributions.

Progress bars have been added to LOO and WAIC calculations.

All example notebooks updated to reflect changes in API since 3.1.

Parts of the test suite have been refactored.

### Fixes

Fixed sampler stats error in NUTS for non-RAM backends

Matplotlib is  no longer a hard dependency, making it easier to use in settings where installing Matplotlib is problematic. PyMC will only complain if plotting is attempted.

Several bugs in the Gaussian process covariance were fixed.

All chains are now used to calculate WAIC and LOO.

AR(1) log-likelihood function has been fixed.

Slice sampler fixed to sample from 1D conditionals.

Several docstring fixes.

### Contributors

The following people contributed to this release (ordered by number of commits):

Maxim Kochurov <maxim.v.kochurov@gmail.com>
Bill Engels <w.j.engels@gmail.com>
Chris Fonnesbeck <chris.fonnesbeck@vanderbilt.edu>
Junpeng Lao <junpeng.lao@unifr.ch>
Adrian Seyboldt <adrian.seyboldt@gmail.com>
AustinRochford <arochford@monetate.com>
Osvaldo Martin <aloctavodia@gmail.com>
Colin Carroll <colcarroll@gmail.com>
Hannes Vasyura-Bathke <hannes.bathke@gmx.net>
Thomas Wiecki <thomas.wiecki@gmail.com>
michaelosthege <thecakedev@hotmail.com>
Marco De Nadai <me@marcodena.it>
Kyle Beauchamp <kyleabeauchamp@gmail.com>
Massimo <mcavallaro@users.noreply.github.com>
ctm22396 <ctm22396@gmail.com>
Max Horn <maexlich@gmail.com>
Hennadii Madan <madanh2014@gmail.com>
Hassan Naseri <h.nasseri@gmail.com>
Peadar Coyle <peadarcoyle@googlemail.com>
Saurav R. Tuladhar <saurav@fastmail.com>
Shashank Shekhar <shashank.f1@gmail.com>
Eric Ma <ericmjl@users.noreply.github.com>
Ed Herbst <ed.herbst@gmail.com>
tsdlovell <dlovell@twosigma.com>
zaxtax <zaxtax@users.noreply.github.com>
Dan Nichol <daniel.nichol@univ.ox.ac.uk>
Benjamin Yetton <bdyetton@gmail.com>
jackhansom <jack.hansom@outlook.com>
Jack Tsai <jacksctsai@gmail.com>
Andrés Asensio Ramos <aasensioramos@gmail.com>


## PyMC3 3.1 (June 23, 2017)

### New features

* New user forum at http://discourse.pymc.io

* [Gaussian Process submodule](http://pymc-devs.github.io/pymc3/notebooks/GP-introduction.html)

* Much improved variational inference support:

  - [Add Operator Variational Inference (experimental).](http://pymc-devs.github.io/pymc3/notebooks/bayesian_neural_network_opvi-advi.html)

  - [Add Stein-Variational Gradient Descent as well as Amortized SVGD (experimental).](https://github.com/pymc-devs/pymc3/pull/2183)

  - [Add pm.Minibatch() to easily specify mini-batches.](http://pymc-devs.github.io/pymc3/notebooks/bayesian_neural_network_opvi-advi.html#Minibatch-ADVI)

  - Added various optimizers including ADAM.

  - Stopping criterion implemented via callbacks.

* sample() defaults changed: tuning is enabled for the first 500 samples which are then discarded from the trace as burn-in.

* MvNormal supports Cholesky Decomposition now for increased speed and numerical stability.

* Many optimizations and speed-ups.

* NUTS implementation now matches current Stan implementation.

* Add higher-order integrators for HMC.

* [Add sampler statistics.](http://pymc-devs.github.io/pymc3/notebooks/sampler-stats.html)

* [Add live-trace to see samples in real-time.](http://pymc-devs.github.io/pymc3/notebooks/live_sample_plots.html)

* ADVI stopping criterion implemented.

* Improved support for theano's floatX setting to enable GPU computations (work in progress).

* MvNormal supports Cholesky Decomposition now for increased speed and numerical stability.

* [Add Elliptical Slice Sampler.](http://pymc-devs.github.io/pymc3/notebooks/GP-slice-sampling.html)

* Added support for multidimensional minibatches

* [Sampled posteriors can now be turned into priors for Bayesian updating with a new interpolated distribution.](https://github.com/pymc-devs/pymc3/pull/2163)

* Added `Approximation` class and the ability to convert a sampled trace into an approximation via its `Empirical` subclass.

* `Model` can now be inherited from and act as a base class for user specified models (see pymc3.models.linear).

* Add MvGaussianRandomWalk and MvStudentTRandomWalk distributions.

* GLM models do not need a left-hand variable anymore.

* Refactored HMC and NUTS for better readability.

* Add support for Python 3.6.

### Fixes

* Bound now works for discrete distributions as well.

* Random sampling now returns the correct shape even for higher dimensional RVs.

* Use theano Psi and GammaLn functions to enable GPU support for them.


## PyMC3 3.0 (January 9, 2017)

We are proud and excited to release the first stable version of PyMC3, the product of more than [5 years](https://github.com/pymc-devs/pymc3/commit/85c7e06b6771c0d99cbc09cb68885cda8f7785cb) of ongoing development and contributions from over 80 individuals. PyMC3 is a Python module for Bayesian modeling which focuses on modern Bayesian computational methods, primarily gradient-based (Hamiltonian) MCMC sampling and variational inference. Models are specified in Python, which allows for great flexibility. The main technological difference in PyMC3 relative to previous versions is the reliance on Theano for the computational backend, rather than on Fortran extensions.

### New features

Since the beta release last year, the following improvements have been implemented:

* Added `variational` submodule, which features the automatic differentiation variational inference (ADVI) fitting method. Also supports mini-batch ADVI for large data sets. Much of this work was due to the efforts of Taku Yoshioka, and important guidance was provided by the Stan team (specifically Alp Kucukelbir and Daniel Lee).

* Added model checking utility functions, including leave-one-out (LOO) cross-validation, BPIC, WAIC, and DIC.

* Implemented posterior predictive sampling (`sample_ppc`).

* Implemented auto-assignment of step methods by `sample` function.

* Enhanced IPython Notebook examples, featuring more complete narratives accompanying code.

* Extensive debugging of NUTS sampler.

* Updated documentation to reflect changes in code since beta.

* Refactored test suite for better efficiency.

* Added von Mises, zero-inflated negative binomial, and Lewandowski, Kurowicka and Joe (LKJ) distributions.

* Adopted `joblib` for managing parallel computation of chains.

* Added contributor guidelines, contributor code of conduct and governance document.

### Deprecations

* Argument order of tau and sd was switched for distributions of the normal family:
- `Normal()`
- `Lognormal()`
- `HalfNormal()`

Old: `Normal(name, mu, tau)`
New: `Normal(name, mu, sd)` (supplying keyword arguments is unaffected).

* `MvNormal` calling signature changed:
Old: `MvNormal(name, mu, tau)`
New: `MvNormal(name, mu, cov)` (supplying keyword arguments is unaffected).

We on the PyMC3 core team would like to thank everyone for contributing and now feel that this is ready for the big time. We look forward to hearing about all the cool stuff you use PyMC3 for, and look forward to continued development on the package.

### Contributors

The following authors contributed to this release:

Chris Fonnesbeck <chris.fonnesbeck@vanderbilt.edu>
John Salvatier <jsalvatier@gmail.com>
Thomas Wiecki <thomas.wiecki@gmail.com>
Colin Carroll <colcarroll@gmail.com>
Maxim Kochurov <maxim.v.kochurov@gmail.com>
Taku Yoshioka <taku.yoshioka.4096@gmail.com>
Peadar Coyle (springcoil) <peadarcoyle@googlemail.com>
Austin Rochford <arochford@monetate.com>
Osvaldo Martin <aloctavodia@gmail.com>
Shashank Shekhar <shashank.f1@gmail.com>

In addition, the following community members contributed to this release:

A Kuz <for.akuz@gmail.com>
A. Flaxman <abie@alum.mit.edu>
Abraham Flaxman <abie@alum.mit.edu>
Alexey Goldin <alexey.goldin@gmail.com>
Anand Patil <anand.prabhakar.patil@gmail.com>
Andrea Zonca <code@andreazonca.com>
Andreas Klostermann <andreasklostermann@googlemail.com>
Andres Asensio Ramos
Andrew Clegg <andrew.clegg@pearson.com>
Anjum48
Benjamin Edwards <bedwards@cs.unm.edu>
Boris Avdeev <borisaqua@gmail.com>
Brian Naughton <briannaughton@gmail.com>
Byron Smith
Chad Heyne <chadheyne@gmail.com>
Corey Farwell <coreyf@rwell.org>
David Huard <david.huard@gmail.com>
David Stück <dstuck@users.noreply.github.com>
DeliciousHair <mshepit@gmail.com>
Dustin Tran
Eigenblutwurst <Hannes.Bathke@gmx.net>
Gideon Wulfsohn <gideon.wulfsohn@gmail.com>
Gil Raphaelli <g@raphaelli.com>
Gogs <gogitservice@gmail.com>
Ilan Man
Imri Sofer <imrisofer@gmail.com>
Jake Biesinger <jake.biesinger@gmail.com>
James Webber <jamestwebber@gmail.com>
John McDonnell <john.v.mcdonnell@gmail.com>
Jon Sedar <jon.sedar@applied.ai>
Jordi Diaz
Jordi Warmenhoven <jordi.warmenhoven@gmail.com>
Karlson Pfannschmidt <kiudee@mail.uni-paderborn.de>
Kyle Bishop <citizenphnix@gmail.com>
Kyle Meyer <kyle@kyleam.com>
Lin Xiao
Mack Sweeney <mackenzie.sweeney@gmail.com>
Matthew Emmett <memmett@unc.edu>
Michael Gallaspy <gallaspy.michael@gmail.com>
Nick <nalourie@example.com>
Osvaldo Martin <aloctavodia@gmail.com>
Patricio Benavente <patbenavente@gmail.com>
Raymond Roberts
Rodrigo Benenson <rodrigo.benenson@gmail.com>
Sergei Lebedev <superbobry@gmail.com>
Skipper Seabold <chris.fonnesbeck@vanderbilt.edu>
Thomas Kluyver <takowl@gmail.com>
Tobias Knuth <mail@tobiasknuth.de>
Volodymyr Kazantsev
Wes McKinney <wesmckinn@gmail.com>
Zach Ploskey <zploskey@gmail.com>
akuz <for.akuz@gmail.com>
brandon willard <brandonwillard@gmail.com>
dstuck <dstuck88@gmail.com>
ingmarschuster <ingmar.schuster.linguistics@gmail.com>
jan-matthis <mail@jan-matthis.de>
jason <JasonTam22@gmailcom>
kiudee <quietdeath@gmail.com>
maahnman <github@mm.maahn.de>
macgyver <neil.rabinowitz@merton.ox.ac.uk>
mwibrow <mwibrow@gmail.com>
olafSmits <o.smits@gmail.com>
paul sorenson <paul@metrak.com>
redst4r <redst4r@web.de>
santon <steven.anton@idanalytics.com>
sgenoud <stevegenoud+github@gmail.com>
stonebig <stonebig>
Tal Yarkoni <tyarkoni@gmail.com>
x2apps <x2apps@yahoo.com>
zenourn <daniel@zeno.co.nz>

## PyMC3 3.0b (June 16th, 2015)

Probabilistic programming allows for flexible specification of Bayesian statistical models in code. PyMC3 is a new, open-source probabilistic programmer framework with an intuitive, readable and concise, yet powerful, syntax that is close to the natural notation statisticians use to describe models. It features next-generation fitting techniques, such as the No U-Turn Sampler, that allow fitting complex models with thousands of parameters without specialized knowledge of fitting algorithms.

PyMC3 has recently seen rapid development. With the addition of two new major features: automatic transforms and missing value imputation, PyMC3 has become ready for wider use. PyMC3 is now refined enough that adding features is easy, so we don't expect adding features in the future will require drastic changes. It has also become user friendly enough for a broader audience. Automatic transformations mean NUTS and find_MAP work with less effort, and friendly error messages mean its easy to diagnose problems with your model.

Thus, Thomas, Chris and I are pleased to announce that PyMC3 is now in Beta.

### Highlights
* Transforms now automatically applied to constrained distributions
* Transforms now specified with a `transform=` argument on Distributions. `model.TransformedVar` is gone.
* Transparent missing value imputation support added with MaskedArrays or pandas.DataFrame NaNs.
* Bad default values now ignored
* Profile theano functions using `model.profile(model.logpt)`

### Contributors since 3.0a
* A. Flaxman <abie@alum.mit.edu>
* Andrea Zonca <code@andreazonca.com>
* Andreas Klostermann <andreasklostermann@googlemail.com>
* Andrew Clegg <andrew.clegg@pearson.com>
* AustinRochford <arochford@monetate.com>
* Benjamin Edwards <bedwards@cs.unm.edu>
* Brian Naughton <briannaughton@gmail.com>
* Chad Heyne <chadheyne@gmail.com>
* Chris Fonnesbeck <chris.fonnesbeck@vanderbilt.edu>
* Corey Farwell <coreyf@rwell.org>
* John Salvatier <jsalvatier@gmail.com>
* Karlson Pfannschmidt <quietdeath@gmail.com>
* Kyle Bishop <citizenphnix@gmail.com>
* Kyle Meyer <kyle@kyleam.com>
* Mack Sweeney <mackenzie.sweeney@gmail.com>
* Osvaldo Martin <aloctavodia@gmail.com>
* Raymond Roberts <rayvroberts@gmail.com>
* Rodrigo Benenson <rodrigo.benenson@gmail.com>
* Thomas Wiecki <thomas.wiecki@gmail.com>
* Zach Ploskey <zploskey@gmail.com>
* maahnman <github@mm.maahn.de>
* paul sorenson <paul@metrak.com>
* zenourn <daniel@zeno.co.nz><|MERGE_RESOLUTION|>--- conflicted
+++ resolved
@@ -13,10 +13,7 @@
 - Add sampler stats `process_time_diff`, `perf_counter_diff` and `perf_counter_start`, that record wall and CPU times for each NUTS and HMC sample (see [ #3986](https://github.com/pymc-devs/pymc3/pull/3986)).
 - Extend `keep_size` argument handling for `sample_posterior_predictive` and `fast_sample_posterior_predictive`, to work on arviz InferenceData and xarray Dataset input values. (see [PR #4006](https://github.com/pymc-devs/pymc3/pull/4006) and [Issue #4004](https://github.com/pymc-devs/pymc3/issues/4004).
 - SMC-ABC: add the wasserstein and energy distance functions. Refactor API, the distance, sum_stats and epsilon arguments are now passed `pm.Simulator` instead of `pm.sample_smc`. Add random method to `pm.Simulator`. Add option to save the simulated data. Improves LaTeX representation [#3996](https://github.com/pymc-devs/pymc3/pull/3996)
-<<<<<<< HEAD
-=======
 - SMC-ABC: Allow use of potentials by adding them to the prior term. [#4016](https://github.com/pymc-devs/pymc3/pull/4016)
->>>>>>> 6862c9ab
 
 ## PyMC3 3.9.2 (24 June 2020)
 ### Maintenance
