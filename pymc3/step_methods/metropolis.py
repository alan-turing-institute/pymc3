#   Copyright 2020 The PyMC Developers
#
#   Licensed under the Apache License, Version 2.0 (the "License");
#   you may not use this file except in compliance with the License.
#   You may obtain a copy of the License at
#
#       http://www.apache.org/licenses/LICENSE-2.0
#
#   Unless required by applicable law or agreed to in writing, software
#   distributed under the License is distributed on an "AS IS" BASIS,
#   WITHOUT WARRANTIES OR CONDITIONS OF ANY KIND, either express or implied.
#   See the License for the specific language governing permissions and
#   limitations under the License.

import numpy as np
import numpy.random as nr
import theano
import scipy.linalg
<<<<<<< HEAD
import warnings
=======
>>>>>>> 227f3b41
import sys
import logging
import warnings

from ..distributions import draw_values
from .arraystep import ArrayStepShared, PopulationArrayStepShared, ArrayStep, metrop_select, Competence
import pymc3 as pm
from pymc3.theanof import floatX

__all__ = ['Metropolis', 'DEMetropolis', 'DEMetropolisZ', 'BinaryMetropolis', 'BinaryGibbsMetropolis',
           'CategoricalGibbsMetropolis', 'NormalProposal', 'CauchyProposal',
           'LaplaceProposal', 'PoissonProposal', 'MultivariateNormalProposal',
           'RecursiveDAProposal', 'MLDA']

# Available proposal distributions for Metropolis


class Proposal:
    def __init__(self, s):
        self.s = s


class NormalProposal(Proposal):
    def __call__(self):
        return nr.normal(scale=self.s)


class UniformProposal(Proposal):
    def __call__(self):
        return nr.uniform(low=-self.s, high=self.s, size=len(self.s))


class CauchyProposal(Proposal):
    def __call__(self):
        return nr.standard_cauchy(size=np.size(self.s)) * self.s


class LaplaceProposal(Proposal):
    def __call__(self):
        size = np.size(self.s)
        return (nr.standard_exponential(size=size) - nr.standard_exponential(size=size)) * self.s


class PoissonProposal(Proposal):
    def __call__(self):
        return nr.poisson(lam=self.s, size=np.size(self.s)) - self.s


class MultivariateNormalProposal(Proposal):
    def __init__(self, s):
        n, m = s.shape
        if n != m:
            raise ValueError("Covariance matrix is not symmetric.")
        self.n = n
        self.chol = scipy.linalg.cholesky(s, lower=True)

    def __call__(self, num_draws=None):
        if num_draws is not None:
            b = np.random.randn(self.n, num_draws)
            return np.dot(self.chol, b).T
        else:
            b = np.random.randn(self.n)
            return np.dot(self.chol, b)


class RecursiveDAProposal(Proposal):
    def __init__(self, next_step_method, next_model,
                 tune, tune_interval, subsampling_rate):

        self.next_step_method = next_step_method
        self.next_model = next_model
        self.tune = tune
        self.tune_interval = tune_interval
        self.subsampling_rate = subsampling_rate

    def __call__(self, q0_dict):
        """Returns proposed sample given the current sample in dictionary form (q0_dict).
        Recursively calls an MLDA sampler if level > 0 and calls Matropolis sampler if level = 0"""

        _log = logging.getLogger('pymc3')
        _log.setLevel(logging.ERROR)

        with self.next_model:
            # Check if the tuning flag has been set to False - in which case tuning is stopped.
            if self.tune:
                output = pm.sample(draws=0, step=self.next_step_method,
                                   start=q0_dict, tune=self.subsampling_rate, chains=1, progressbar=False,
                                   compute_convergence_checks=False, discard_tuned_samples=False).point(-1)
            else:
                output = pm.sample(draws=self.subsampling_rate, step=self.next_step_method,
                                   start=q0_dict, tune=0, chains=1, progressbar=False,
                                   compute_convergence_checks=False, discard_tuned_samples=False).point(-1)

        _log.setLevel(logging.NOTSET)

        return output


class Metropolis(ArrayStepShared):
    """
    Metropolis-Hastings sampling step

    Parameters
    ----------
    vars: list
        List of variables for sampler
    S: standard deviation or covariance matrix
        Some measure of variance to parameterize proposal distribution
    proposal_dist: function
        Function that returns zero-mean deviates when parameterized with
        S (and n). Defaults to normal.
    scaling: scalar or array
        Initial scale factor for proposal. Defaults to 1.
    tune: bool
        Flag for tuning. Defaults to True.
    tune_interval: int
        The frequency of tuning. Defaults to 100 iterations.
    model: PyMC Model
        Optional model for sampling step. Defaults to None (taken from context).
    mode:  string or `Mode` instance.
        compilation mode passed to Theano functions
    """
    name = 'metropolis'

    default_blocked = False
    generates_stats = True
    stats_dtypes = [{
        'accept': np.float64,
        'accepted': np.bool,
        'tune': np.bool,
        'scaling': np.float64,
    }]

    def __init__(self, vars=None, S=None, proposal_dist=None, scaling=1.,
                 tune=True, tune_interval=100, model=None, mode=None, **kwargs):

        model = pm.modelcontext(model)

        if vars is None:
            vars = model.vars
        vars = pm.inputvars(vars)

        if S is None:
            S = np.ones(sum(v.dsize for v in vars))

        if proposal_dist is not None:
            self.proposal_dist = proposal_dist(S)
        elif S.ndim == 1:
            self.proposal_dist = NormalProposal(S)
        elif S.ndim == 2:
            self.proposal_dist = MultivariateNormalProposal(S)
        else:
            raise ValueError("Invalid rank for variance: %s" % S.ndim)

        self.scaling = np.atleast_1d(scaling).astype('d')
        self.tune = tune
        self.tune_interval = tune_interval
        self.steps_until_tune = tune_interval
        self.accepted = 0

        # Determine type of variables
        self.discrete = np.concatenate(
            [[v.dtype in pm.discrete_types] * (v.dsize or 1) for v in vars])
        self.any_discrete = self.discrete.any()
        self.all_discrete = self.discrete.all()

        # remember initial settings before tuning so they can be reset
        self._untuned_settings = dict(
            scaling=self.scaling,
            steps_until_tune=tune_interval,
            accepted=self.accepted
        )

        self.mode = mode

        shared = pm.make_shared_replacements(vars, model)
        self.delta_logp = delta_logp(model.logpt, vars, shared)
        super().__init__(vars, shared)

    def reset_tuning(self):
        """Resets the tuned sampler parameters to their initial values."""
        for attr, initial_value in self._untuned_settings.items():
            setattr(self, attr, initial_value)
        return

    def astep(self, q0):
        if not self.steps_until_tune and self.tune:
            # Tune scaling parameter
            self.scaling = tune(
                self.scaling, self.accepted / float(self.tune_interval))
            # Reset counter
            self.steps_until_tune = self.tune_interval
            self.accepted = 0

        delta = self.proposal_dist() * self.scaling

        if self.any_discrete:
            if self.all_discrete:
                delta = np.round(delta, 0).astype('int64')
                q0 = q0.astype('int64')
                q = (q0 + delta).astype('int64')
            else:
                delta[self.discrete] = np.round(
                    delta[self.discrete], 0)
                q = (q0 + delta)
        else:
            q = floatX(q0 + delta)

        accept = self.delta_logp(q, q0)
        q_new, accepted = metrop_select(accept, q, q0)
        self.accepted += accepted

        self.steps_until_tune -= 1

        stats = {
            'tune': self.tune,
            'scaling': self.scaling,
            'accept': np.exp(accept),
            'accepted': accepted,
        }

        return q_new, [stats]

    @staticmethod
    def competence(var, has_grad):
        return Competence.COMPATIBLE


def tune(scale, acc_rate):
    """
    Tunes the scaling parameter for the proposal distribution
    according to the acceptance rate over the last tune_interval:

    Rate    Variance adaptation
    ----    -------------------
    <0.001        x 0.1
    <0.05         x 0.5
    <0.2          x 0.9
    >0.5          x 1.1
    >0.75         x 2
    >0.95         x 10

    """
    if acc_rate < 0.001:
        # reduce by 90 percent
        return scale * 0.1
    elif acc_rate < 0.05:
        # reduce by 50 percent
        return scale * 0.5
    elif acc_rate < 0.2:
        # reduce by ten percent
        return scale * 0.9
    elif acc_rate > 0.95:
        # increase by factor of ten
        return scale * 10.0
    elif acc_rate > 0.75:
        # increase by double
        return scale * 2.0
    elif acc_rate > 0.5:
        # increase by ten percent
        return scale * 1.1

    return scale


class BinaryMetropolis(ArrayStep):
    """Metropolis-Hastings optimized for binary variables

    Parameters
    ----------
    vars: list
        List of variables for sampler
    scaling: scalar or array
        Initial scale factor for proposal. Defaults to 1.
    tune: bool
        Flag for tuning. Defaults to True.
    tune_interval: int
        The frequency of tuning. Defaults to 100 iterations.
    model: PyMC Model
        Optional model for sampling step. Defaults to None (taken from context).

    """
    name = 'binary_metropolis'

    generates_stats = True
    stats_dtypes = [{
        'accept': np.float64,
        'tune': np.bool,
        'p_jump': np.float64,
    }]

    def __init__(self, vars, scaling=1., tune=True, tune_interval=100, model=None):

        model = pm.modelcontext(model)

        self.scaling = scaling
        self.tune = tune
        self.tune_interval = tune_interval
        self.steps_until_tune = tune_interval
        self.accepted = 0

        if not all([v.dtype in pm.discrete_types for v in vars]):
            raise ValueError(
                'All variables must be Bernoulli for BinaryMetropolis')

        super().__init__(vars, [model.fastlogp])

    def astep(self, q0, logp):

        # Convert adaptive_scale_factor to a jump probability
        p_jump = 1. - .5 ** self.scaling

        rand_array = nr.random(q0.shape)
        q = np.copy(q0)
        # Locations where switches occur, according to p_jump
        switch_locs = (rand_array < p_jump)
        q[switch_locs] = True - q[switch_locs]

        accept = logp(q) - logp(q0)
        q_new, accepted = metrop_select(accept, q, q0)
        self.accepted += accepted

        stats = {
            'tune': self.tune,
            'accept': np.exp(accept),
            'p_jump': p_jump,
        }

        return q_new, [stats]

    @staticmethod
    def competence(var):
        '''
        BinaryMetropolis is only suitable for binary (bool)
        and Categorical variables with k=1.
        '''
        distribution = getattr(
            var.distribution, 'parent_dist', var.distribution)
        if isinstance(distribution, pm.Bernoulli) or (var.dtype in pm.bool_types):
            return Competence.COMPATIBLE
        elif isinstance(distribution, pm.Categorical) and (distribution.k == 2):
            return Competence.COMPATIBLE
        return Competence.INCOMPATIBLE


class BinaryGibbsMetropolis(ArrayStep):
    """A Metropolis-within-Gibbs step method optimized for binary variables

    Parameters
    ----------
    vars: list
        List of variables for sampler
    order: list or 'random'
        List of integers indicating the Gibbs update order
        e.g., [0, 2, 1, ...]. Default is random
    transit_p: float
        The diagonal of the transition kernel. A value > .5 gives anticorrelated proposals,
        which resulting in more efficient antithetical sampling.
    model: PyMC Model
        Optional model for sampling step. Defaults to None (taken from context).

    """
    name = 'binary_gibbs_metropolis'

    def __init__(self, vars, order='random', transit_p=.8, model=None):

        model = pm.modelcontext(model)

        # transition probabilities
        self.transit_p = transit_p

        self.dim = sum(v.dsize for v in vars)

        if order == 'random':
            self.shuffle_dims = True
            self.order = list(range(self.dim))
        else:
            if sorted(order) != list(range(self.dim)):
                raise ValueError('Argument \'order\' has to be a permutation')
            self.shuffle_dims = False
            self.order = order

        if not all([v.dtype in pm.discrete_types for v in vars]):
            raise ValueError(
                'All variables must be binary for BinaryGibbsMetropolis')

        super().__init__(vars, [model.fastlogp])

    def astep(self, q0, logp):
        order = self.order
        if self.shuffle_dims:
            nr.shuffle(order)

        q = np.copy(q0)
        logp_curr = logp(q)

        for idx in order:
            # No need to do metropolis update if the same value is proposed,
            # as you will get the same value regardless of accepted or reject
            if nr.rand() < self.transit_p:
                curr_val, q[idx] = q[idx], True - q[idx]
                logp_prop = logp(q)
                q[idx], accepted = metrop_select(logp_prop - logp_curr, q[idx], curr_val)
                if accepted:
                    logp_curr = logp_prop

        return q

    @staticmethod
    def competence(var):
        '''
        BinaryMetropolis is only suitable for Bernoulli
        and Categorical variables with k=2.
        '''
        distribution = getattr(
            var.distribution, 'parent_dist', var.distribution)
        if isinstance(distribution, pm.Bernoulli) or (var.dtype in pm.bool_types):
            return Competence.IDEAL
        elif isinstance(distribution, pm.Categorical) and (distribution.k == 2):
            return Competence.IDEAL
        return Competence.INCOMPATIBLE


class CategoricalGibbsMetropolis(ArrayStep):
    """A Metropolis-within-Gibbs step method optimized for categorical variables.
       This step method works for Bernoulli variables as well, but it is not
       optimized for them, like BinaryGibbsMetropolis is. Step method supports
       two types of proposals: A uniform proposal and a proportional proposal,
       which was introduced by Liu in his 1996 technical report
       "Metropolized Gibbs Sampler: An Improvement".
    """
    name = 'categorical_gibbs_metropolis'

    def __init__(self, vars, proposal='uniform', order='random', model=None):

        model = pm.modelcontext(model)
        vars = pm.inputvars(vars)

        dimcats = []
        # The above variable is a list of pairs (aggregate dimension, number
        # of categories). For example, if vars = [x, y] with x being a 2-D
        # variable with M categories and y being a 3-D variable with N
        # categories, we will have dimcats = [(0, M), (1, M), (2, N), (3, N), (4, N)].
        for v in vars:
            distr = getattr(v.distribution, 'parent_dist', v.distribution)
            if isinstance(distr, pm.Categorical):
                k = draw_values([distr.k])[0]
            elif isinstance(distr, pm.Bernoulli) or (v.dtype in pm.bool_types):
                k = 2
            else:
                raise ValueError('All variables must be categorical or binary' +
                                 'for CategoricalGibbsMetropolis')
            start = len(dimcats)
            dimcats += [(dim, k) for dim in range(start, start + v.dsize)]

        if order == 'random':
            self.shuffle_dims = True
            self.dimcats = dimcats
        else:
            if sorted(order) != list(range(len(dimcats))):
                raise ValueError('Argument \'order\' has to be a permutation')
            self.shuffle_dims = False
            self.dimcats = [dimcats[j] for j in order]

        if proposal == 'uniform':
            self.astep = self.astep_unif
        elif proposal == 'proportional':
            # Use the optimized "Metropolized Gibbs Sampler" described in Liu96.
            self.astep = self.astep_prop
        else:
            raise ValueError('Argument \'proposal\' should either be ' +
                    '\'uniform\' or \'proportional\'')

        super().__init__(vars, [model.fastlogp])

    def astep_unif(self, q0, logp):
        dimcats = self.dimcats
        if self.shuffle_dims:
            nr.shuffle(dimcats)

        q = np.copy(q0)
        logp_curr = logp(q)

        for dim, k in dimcats:
            curr_val, q[dim] = q[dim], sample_except(k, q[dim])
            logp_prop = logp(q)
            q[dim], accepted = metrop_select(logp_prop - logp_curr, q[dim], curr_val)
            if accepted:
                logp_curr = logp_prop
        return q

    def astep_prop(self, q0, logp):
        dimcats = self.dimcats
        if self.shuffle_dims:
            nr.shuffle(dimcats)

        q = np.copy(q0)
        logp_curr = logp(q)

        for dim, k in dimcats:
            logp_curr = self.metropolis_proportional(q, logp, logp_curr, dim, k)

        return q

    def metropolis_proportional(self, q, logp, logp_curr, dim, k):
        given_cat = int(q[dim])
        log_probs = np.zeros(k)
        log_probs[given_cat] = logp_curr
        candidates = list(range(k))
        for candidate_cat in candidates:
            if candidate_cat != given_cat:
                q[dim] = candidate_cat
                log_probs[candidate_cat] = logp(q)
        probs = softmax(log_probs)
        prob_curr, probs[given_cat] = probs[given_cat], 0.0
        probs /= (1.0 - prob_curr)
        proposed_cat = nr.choice(candidates, p = probs)
        accept_ratio = (1.0 - prob_curr) / (1.0 - probs[proposed_cat])
        if not np.isfinite(accept_ratio) or nr.uniform() >= accept_ratio:
            q[dim] = given_cat
            return logp_curr
        q[dim] = proposed_cat
        return log_probs[proposed_cat]

    @staticmethod
    def competence(var):
        '''
        CategoricalGibbsMetropolis is only suitable for Bernoulli and
        Categorical variables.
        '''
        distribution = getattr(
            var.distribution, 'parent_dist', var.distribution)
        if isinstance(distribution, pm.Categorical):
            if distribution.k > 2:
                return Competence.IDEAL
            return Competence.COMPATIBLE
        elif isinstance(distribution, pm.Bernoulli) or (var.dtype in pm.bool_types):
            return Competence.COMPATIBLE
        return Competence.INCOMPATIBLE


class DEMetropolis(PopulationArrayStepShared):
    """
    Differential Evolution Metropolis sampling step.

    Parameters
    ----------
    lamb: float
        Lambda parameter of the DE proposal mechanism. Defaults to 2.38 / sqrt(2 * ndim)
    vars: list
        List of variables for sampler
    S: standard deviation or covariance matrix
        Some measure of variance to parameterize proposal distribution
    proposal_dist: function
        Function that returns zero-mean deviates when parameterized with
        S (and n). Defaults to Uniform(-S,+S).
    scaling: scalar or array
        Initial scale factor for epsilon. Defaults to 0.001
    tune: str
        Which hyperparameter to tune. Defaults to None, but can also be 'scaling' or 'lambda'.
    tune_interval: int
        The frequency of tuning. Defaults to 100 iterations.
    model: PyMC Model
        Optional model for sampling step. Defaults to None (taken from context).
    mode:  string or `Mode` instance.
        compilation mode passed to Theano functions

    References
    ----------
    .. [Braak2006] Cajo C.F. ter Braak (2006).
        A Markov Chain Monte Carlo version of the genetic algorithm
        Differential Evolution: easy Bayesian computing for real parameter spaces.
        Statistics and Computing
        `link <https://doi.org/10.1007/s11222-006-8769-1>`__
    """
    name = 'DEMetropolis'

    default_blocked = True
    generates_stats = True
    stats_dtypes = [{
        'accept': np.float64,
        'accepted': np.bool,
        'tune': np.bool,
        'scaling': np.float64,
        'lambda': np.float64,
    }]

    def __init__(self, vars=None, S=None, proposal_dist=None, lamb=None, scaling=0.001,
                 tune=None, tune_interval=100, model=None, mode=None, **kwargs):

        model = pm.modelcontext(model)

        if vars is None:
            vars = model.cont_vars
        vars = pm.inputvars(vars)

        if S is None:
            S = np.ones(model.ndim)

        if proposal_dist is not None:
            self.proposal_dist = proposal_dist(S)
        else:
            self.proposal_dist = UniformProposal(S)

        self.scaling = np.atleast_1d(scaling).astype('d')
        if lamb is None:
            # default to the optimal lambda for normally distributed targets
            lamb = 2.38 / np.sqrt(2 * model.ndim)
        self.lamb = float(lamb)
        if tune not in {None, 'scaling', 'lambda'}:
            raise ValueError('The parameter "tune" must be one of {None, scaling, lambda}')
        self.tune = tune
        self.tune_interval = tune_interval
        self.steps_until_tune = tune_interval
        self.accepted = 0

        self.mode = mode

        shared = pm.make_shared_replacements(vars, model)
        self.delta_logp = delta_logp(model.logpt, vars, shared)
        super().__init__(vars, shared)

    def astep(self, q0):
        if not self.steps_until_tune and self.tune:
            if self.tune == 'scaling':
                self.scaling = tune(self.scaling, self.accepted / float(self.tune_interval))
            elif self.tune == 'lambda':
                self.lamb = tune(self.lamb, self.accepted / float(self.tune_interval))
            # Reset counter
            self.steps_until_tune = self.tune_interval
            self.accepted = 0

        epsilon = self.proposal_dist() * self.scaling

        # differential evolution proposal
        # select two other chains
        ir1, ir2 = np.random.choice(self.other_chains, 2, replace=False)
        r1 = self.bij.map(self.population[ir1])
        r2 = self.bij.map(self.population[ir2])
        # propose a jump
        q = floatX(q0 + self.lamb * (r1 - r2) + epsilon)

        accept = self.delta_logp(q, q0)
        q_new, accepted = metrop_select(accept, q, q0)
        self.accepted += accepted

        self.steps_until_tune -= 1

        stats = {
            'tune': self.tune,
            'scaling': self.scaling,
            'lambda': self.lamb,
            'accept': np.exp(accept),
            'accepted': accepted
        }

        return q_new, [stats]

    @staticmethod
    def competence(var, has_grad):
        if var.dtype in pm.discrete_types:
            return Competence.INCOMPATIBLE
        return Competence.COMPATIBLE


<<<<<<< HEAD

class DEMetropolisZ(ArrayStepShared):
    """
    Adaptive Differential Evolution Metropolis sampling step that uses the past to inform jumps.

    Parameters
    ----------
    lamb: float
        Lambda parameter of the DE proposal mechanism. Defaults to 2.38 / sqrt(2 * ndim)
    vars: list
        List of variables for sampler
    S: standard deviation or covariance matrix
        Some measure of variance to parameterize proposal distribution
    proposal_dist: function
        Function that returns zero-mean deviates when parameterized with
        S (and n). Defaults to Uniform(-S,+S).
    scaling: scalar or array
        Initial scale factor for epsilon. Defaults to 0.001
    tune: str
        Which hyperparameter to tune. Defaults to 'lambda', but can also be 'scaling' or None.
    tune_interval: int
        The frequency of tuning. Defaults to 100 iterations.
    tune_drop_fraction: float
        Fraction of tuning steps that will be removed from the samplers history when the tuning ends.
        Defaults to 0.9 - keeping the last 10% of tuning steps for good mixing while removing 90% of
        potentially unconverged tuning positions.
    model: PyMC Model
        Optional model for sampling step. Defaults to None (taken from context).
    mode:  string or `Mode` instance.
        compilation mode passed to Theano functions

    References
    ----------
    .. [Braak2006] Cajo C.F. ter Braak (2006).
        Differential Evolution Markov Chain with snooker updater and fewer chains.
        Statistics and Computing
        `link <https://doi.org/10.1007/s11222-008-9104-9>`__
    """
    name = 'DEMetropolisZ'

    default_blocked = True
    generates_stats = True
    stats_dtypes = [{
        'accept': np.float64,
        'accepted': np.bool,
        'tune': np.bool,
        'scaling': np.float64,
        'lambda': np.float64,
    }]

    def __init__(self, vars=None, S=None, proposal_dist=None, lamb=None, scaling=0.001,
                 tune='lambda', tune_interval=100, tune_drop_fraction:float=0.9, model=None, mode=None, **kwargs):

        warnings.warn(
            'The DEMetropolisZ implementation in PyMC3 is very young. You should be extra critical about its results.'
            ' See Pull Request #3784 for more information.'
        )

        model = pm.modelcontext(model)

        if vars is None:
            vars = model.cont_vars
        vars = pm.inputvars(vars)

        if S is None:
            S = np.ones(model.ndim)
        
        if proposal_dist is not None:
            self.proposal_dist = proposal_dist(S)
        else:
            self.proposal_dist = UniformProposal(S)

        self.scaling = np.atleast_1d(scaling).astype('d')
        if lamb is None:
            # default to the optimal lambda for normally distributed targets
            lamb = 2.38 / np.sqrt(2 * model.ndim)
        self.lamb = float(lamb)
        if tune not in {None, 'scaling', 'lambda'}:
            raise ValueError('The parameter "tune" must be one of {None, scaling, lambda}')
        self.tune = True
        self.tune_target = tune
        self.tune_interval = tune_interval
        self.tune_drop_fraction = tune_drop_fraction
        self.steps_until_tune = tune_interval
        self.accepted = 0

        # cache local history for the Z-proposals
        self._history = []
        # remember initial settings before tuning so they can be reset
        self._untuned_settings = dict(
            scaling=self.scaling,
            lamb=self.lamb,
            steps_until_tune=tune_interval,
            accepted=self.accepted
        )

        self.mode = mode

        shared = pm.make_shared_replacements(vars, model)
        self.delta_logp = delta_logp(model.logpt, vars, shared)
        super().__init__(vars, shared)

    def reset_tuning(self):
        """Resets the tuned sampler parameters and history to their initial values."""
        # history can't be reset via the _untuned_settings dict because it's a list
        self._history = []
        for attr, initial_value in self._untuned_settings.items():
            setattr(self, attr, initial_value)
        return

    def astep(self, q0):
        # same tuning scheme as DEMetropolis
        if not self.steps_until_tune and self.tune:
            if self.tune_target == 'scaling':
                self.scaling = tune(self.scaling, self.accepted / float(self.tune_interval))
            elif self.tune_target == 'lambda':
                self.lamb = tune(self.lamb, self.accepted / float(self.tune_interval))

            # Reset counter
            self.steps_until_tune = self.tune_interval
            self.accepted = 0

        epsilon = self.proposal_dist() * self.scaling

        it = len(self._history)
        # use the DE-MCMC-Z proposal scheme as soon as the history has 2 entries
        if it > 1:
            # differential evolution proposal
            # select two other chains
            iz1 = np.random.randint(it)
            iz2 = np.random.randint(it)
            while iz2 == iz1:
                iz2 = np.random.randint(it)
            
            z1 = self._history[iz1]
            z2 = self._history[iz2]
            # propose a jump
            q = floatX(q0 + self.lamb * (z1 - z2) + epsilon)
        else:
            # propose just with noise in the first 2 iterations
            q = floatX(q0 + epsilon)

        accept = self.delta_logp(q, q0)
        q_new, accepted = metrop_select(accept, q, q0)
        self.accepted += accepted
        self._history.append(q_new)
        self.steps_until_tune -= 1

        stats = {
            'tune': self.tune,
            'scaling': self.scaling,
            'lambda': self.lamb,
            'accept': np.exp(accept),
            'accepted': accepted
=======
class MLDA(ArrayStepShared):
    """
    Multi-level Delayed Acceptance sampling step.

    Parameters
    ----------
    vars : list
        List of variables for sampler
    S : standard deviation or base proposal covariance matrix
        Some measure of variance to parameterize base proposal distribution
    base_proposal_dist : function
        Function that returns zero-mean deviates when parameterized with
        S (and n). Defaults to normal. This is the proposal used in the
        coarsest (base) chain, i.e. level=0.
    scaling : scalar or array
        Initial scale factor for base proposal. Defaults to 1.
    tune : bool
        Flag for tuning for the base proposal. Defaults to True.
    tune_interval : int
        The frequency of tuning for the base proposal. Defaults to 100 iterations.
    model : PyMC Model
        Optional model for sampling step. Defaults to None (taken from context).
        This model should be the finest of all multilevel models.
    mode :  string or `Mode` instance.
        Compilation mode passed to Theano functions
    subsampling_rate : int
        Number of samples generated in level l-1 to propose a sample for level l
    coarse_models : list
        List of coarse (multi-level) models, where the first model is the coarsest
        one (level=0) and the last model is the second finest one (level=L-1 where L is
        the number of levels). Note this list excludes the model passed to the model
        argument above, which is the finest available).
    base_blocked : bool
        To flag to choose whether base sampler (level=0) is a Compound Metropolis step (base_blocked=False)
        or a blocked Metropolis step (base_blocked=True).
    """
    name = 'mlda'

    default_blocked = True  # All levels use block sampling, except level 0 where the user can choose
    generates_stats = True
    stats_dtypes = [{
        'accept': np.float64,
        'accepted': np.bool
    }]

    def __init__(self, vars=None, S=None, base_proposal_dist=None, scaling=1.,
                 tune=True, tune_interval=100, model=None, mode=None,
                 subsampling_rate=2, coarse_models=None, base_blocked=False, **kwargs):

        model = pm.modelcontext(model)

        # assign internal state
        self.coarse_models = coarse_models
        if self.coarse_models is None:
            sys.exit('MLDA step method was not given a set of multi-level coarse models. '
                     'Either provide a list of models using argument coarse_models'
                     'or use another step method.')
        self.num_levels = len(self.coarse_models) + 1
        self.S = S
        self.base_proposal_dist = base_proposal_dist
        self.scaling = scaling
        self.tune = tune
        self.tune_interval = tune_interval
        self.model = model
        self.next_model = self.coarse_models[-1]
        self.mode = mode
        self.subsampling_rate = subsampling_rate
        self.base_blocked = base_blocked

        # Process model variables
        if vars is None:
            vars = model.vars
        vars = pm.inputvars(vars)
        self.vars = vars
        self.var_names = [var.name for var in self.vars]

        self.accepted = 0

        # Determine type of variables
        self.discrete = np.concatenate(
            [[v.dtype in pm.discrete_types] * (v.dsize or 1) for v in vars])
        self.any_discrete = self.discrete.any()
        self.all_discrete = self.discrete.all()

        # Construct theano function for current-level model likelihood (for use in acceptance)
        shared = pm.make_shared_replacements(vars, model)
        self.delta_logp = delta_logp(model.logpt, vars, shared)

        # Construct theano function for next-level model likelihood (for use in acceptance)
        next_model = pm.modelcontext(self.next_model)
        vars_next = [var for var in next_model.vars if var.name in self.var_names]
        vars_next = pm.inputvars(vars_next)
        shared_next = pm.make_shared_replacements(vars_next, next_model)
        self.delta_logp_next = delta_logp(next_model.logpt, vars_next, shared_next)

        super().__init__(vars, shared)

        # initialise complete step method hierarchy
        if self.num_levels == 2:
            with self.next_model:
                vars_next = [var for var in self.next_model.vars if var.name in self.var_names]
                self.next_step_method = pm.Metropolis(vars=vars_next,
                                                      proposal_dist=self.base_proposal_dist, S=self.S,
                                                      scaling=self.scaling, tune=self.tune,
                                                      tune_interval=self.tune_interval,
                                                      model=None, blocked=self.base_blocked)
        else:
            next_coarse_models = self.coarse_models[:-1]
            with self.next_model:
                vars_next = [var for var in self.next_model.vars if var.name in self.var_names]
                self.next_step_method = pm.MLDA(vars=vars_next, S=self.S,
                                                base_proposal_dist=self.base_proposal_dist,
                                                scaling=self.scaling,
                                                tune=self.tune,
                                                tune_interval=self.tune_interval,
                                                model=None, mode=self.mode,
                                                subsampling_rate=self.subsampling_rate,
                                                coarse_models=next_coarse_models,
                                                base_blocked=self.base_blocked, **kwargs)

        # instantiate the recursive DA proposal.
        # this is the main proposal used for all levels (Recursive Delayed Acceptance)
        # (except for level 0 where the step method is Metropolis and not MLDA)
        self.proposal_dist = RecursiveDAProposal(self.next_step_method, self.next_model,
                                                 self.tune, self.tune_interval,
                                                 self.subsampling_rate)

    def astep(self, q0):

        if self.proposal_dist.tune != self.tune:
            self.proposal_dist.tune = self.tune
            self.accepted = 0


        # Convert current sample from numpy array -> dict before feeding to proposal
        q0_dict = self.bij.rmap(q0)

        # Call the recursive DA proposal to get proposed sample
        # and convert dict -> numpy array
        q = self.bij.map(self.proposal_dist(q0_dict))  # + self.scaling

        """
        if self.any_discrete:
            if self.all_discrete:
                delta = np.round(delta, 0).astype('int64')
                q0 = q0.astype('int64')
                q = (q0 + delta).astype('int64')
            else:
                delta[self.discrete] = np.round(
                    delta[self.discrete], 0)
                q = (q0 + delta)
        else:
            q = floatX(q0 + delta)
        """

        # Evaluate MLDA acceptance log-ratio
        if (q == q0).all():
            accept = np.float(0.0)
        else:
            accept = self.delta_logp(q, q0) + self.delta_logp_next(q0, q)

        # Accept/reject sample - next sample is stored in q_new
        q_new, accepted = metrop_select(accept, q, q0)

        # Update acceptance counter
        self.accepted += accepted

        stats = {
            'accept': np.exp(accept),
            'accepted': accepted,
>>>>>>> 227f3b41
        }

        return q_new, [stats]

<<<<<<< HEAD
    def stop_tuning(self):
        """At the end of the tuning phase, this method removes the first x% of the history
        so future proposals are not informed by unconverged tuning iterations.
        """
        it = len(self._history)
        n_drop = int(self.tune_drop_fraction * it)
        self._history = self._history[n_drop:]
        return super().stop_tuning()

    @staticmethod
    def competence(var, has_grad):
        if var.dtype in pm.discrete_types:
            return Competence.INCOMPATIBLE
        return Competence.COMPATIBLE


=======
    @staticmethod
    def competence(var, has_grad):
        return Competence.COMPATIBLE

>>>>>>> 227f3b41
def sample_except(limit, excluded):
    candidate = nr.choice(limit - 1)
    if candidate >= excluded:
        candidate += 1
    return candidate


class MLDA(ArrayStepShared):
    """
    Multi-level Delayed Acceptance sampling step.
    Parameters
    ----------
    vars : list
        List of variables for sampler
    S : standard deviation or base proposal covariance matrix
        Some measure of variance to parameterize base proposal distribution
    base_proposal_dist : function
        Function that returns zero-mean deviates when parameterized with
        S (and n). Defaults to normal. This is the proposal used in the
        coarsest (base) chain, i.e. level=0.
    scaling : scalar or array
        Initial scale factor for base proposal. Defaults to 1.
    tune : bool
        Flag for tuning for the base proposal. Defaults to True.
    tune_interval : int
        The frequency of tuning for the base proposal. Defaults to 100 iterations.
    model : PyMC Model
        Optional model for sampling step. Defaults to None (taken from context).
        This model should be the finest of all multilevel models.
    mode :  string or `Mode` instance.
        Compilation mode passed to Theano functions
    subsampling_rate : int
        Number of samples generated in level l-1 to propose a sample for level l
    coarse_models : list
        List of coarse (multi-level) models, where the first model is the coarsest
        one (level=0) and the last model is the second finest one (level=L-1 where L is
        the number of levels). Note this list excludes the model passed to the model
        argument above, which is the finest available).
    base_blocked : bool
        To flag to choose whether base sampler (level=0) is a Compound Metropolis step (base_blocked=False)
        or a blocked Metropolis step (base_blocked=True).
    """
    name = 'mlda'

    default_blocked = True  # All levels use block sampling, except level 0 where the user can choose
    generates_stats = True
    stats_dtypes = [{
        'accept': np.float64,
        'accepted': np.bool
    }]

    def __init__(self, vars=None, S=None, base_proposal_dist=None, scaling=1.,
                 tune=True, tune_interval=100, model=None, mode=None,
                 subsampling_rate=2, coarse_models=None, base_blocked=False, **kwargs):

        model = pm.modelcontext(model)

        # assign internal state
        self.coarse_models = coarse_models
        if self.coarse_models is None:
            sys.exit('MLDA step method was not given a set of multi-level coarse models. '
                     'Either provide a list of models using argument coarse_models'
                     'or use another step method.')
        self.num_levels = len(self.coarse_models) + 1
        self.S = S
        self.base_proposal_dist = base_proposal_dist
        self.scaling = scaling
        self.tune = tune
        self.tune_interval = tune_interval
        self.model = model
        self.next_model = self.coarse_models[-1]
        self.mode = mode
        self.subsampling_rate = subsampling_rate
        self.base_blocked = base_blocked

        # Process model variables
        if vars is None:
            vars = model.vars
        vars = pm.inputvars(vars)
        self.vars = vars
        self.var_names = [var.name for var in self.vars]

        self.accepted = 0

        # Determine type of variables
        self.discrete = np.concatenate(
            [[v.dtype in pm.discrete_types] * (v.dsize or 1) for v in vars])
        self.any_discrete = self.discrete.any()
        self.all_discrete = self.discrete.all()

        # Construct theano function for current-level model likelihood (for use in acceptance)
        shared = pm.make_shared_replacements(vars, model)
        self.delta_logp = delta_logp(model.logpt, vars, shared)

        # Construct theano function for next-level model likelihood (for use in acceptance)
        next_model = pm.modelcontext(self.next_model)
        vars_next = [var for var in next_model.vars if var.name in self.var_names]
        vars_next = pm.inputvars(vars_next)
        shared_next = pm.make_shared_replacements(vars_next, next_model)
        self.delta_logp_next = delta_logp(next_model.logpt, vars_next, shared_next)

        super().__init__(vars, shared)

        # initialise complete step method hierarchy
        if self.num_levels == 2:
            with self.next_model:
                vars_next = [var for var in self.next_model.vars if var.name in self.var_names]
                self.next_step_method = pm.Metropolis(vars=vars_next,
                                                      proposal_dist=self.base_proposal_dist, S=self.S,
                                                      scaling=self.scaling, tune=self.tune,
                                                      tune_interval=self.tune_interval,
                                                      model=None, blocked=self.base_blocked)
        else:
            next_coarse_models = self.coarse_models[:-1]
            with self.next_model:
                vars_next = [var for var in self.next_model.vars if var.name in self.var_names]
                self.next_step_method = pm.MLDA(vars=vars_next, S=self.S,
                                                base_proposal_dist=self.base_proposal_dist,
                                                scaling=self.scaling,
                                                tune=self.tune,
                                                tune_interval=self.tune_interval,
                                                model=None, mode=self.mode,
                                                subsampling_rate=self.subsampling_rate,
                                                coarse_models=next_coarse_models,
                                                base_blocked=self.base_blocked, **kwargs)

        # instantiate the recursive DA proposal.
        # this is the main proposal used for all levels (Recursive Delayed Acceptance)
        # (except for level 0 where the step method is Metropolis and not MLDA)
        self.proposal_dist = RecursiveDAProposal(self.next_step_method, self.next_model,
                                                 self.tune, self.tune_interval,
                                                 self.subsampling_rate)

    def astep(self, q0):

        if self.proposal_dist.tune != self.tune:
            self.proposal_dist.tune = self.tune
            self.accepted = 0


        # Convert current sample from numpy array -> dict before feeding to proposal
        q0_dict = self.bij.rmap(q0)

        # Call the recursive DA proposal to get proposed sample
        # and convert dict -> numpy array
        q = self.bij.map(self.proposal_dist(q0_dict))  # + self.scaling

        """
        if self.any_discrete:
            if self.all_discrete:
                delta = np.round(delta, 0).astype('int64')
                q0 = q0.astype('int64')
                q = (q0 + delta).astype('int64')
            else:
                delta[self.discrete] = np.round(
                    delta[self.discrete], 0)
                q = (q0 + delta)
        else:
            q = floatX(q0 + delta)
        """

        # Evaluate MLDA acceptance log-ratio
        if (q == q0).all():
            accept = np.float(0.0)
        else:
            accept = self.delta_logp(q, q0) + self.delta_logp_next(q0, q)

        # Accept/reject sample - next sample is stored in q_new
        q_new, accepted = metrop_select(accept, q, q0)

        # Update acceptance counter
        self.accepted += accepted

        stats = {
            'accept': np.exp(accept),
            'accepted': accepted,
        }

        return q_new, [stats]

    @staticmethod
    def competence(var, has_grad):
        return Competence.COMPATIBLE


def softmax(x):
    e_x = np.exp(x - np.max(x))
    return e_x / np.sum(e_x, axis = 0)


def delta_logp(logp, vars, shared):
    [logp0], inarray0 = pm.join_nonshared_inputs([logp], vars, shared)

    tensor_type = inarray0.type
    inarray1 = tensor_type('inarray1')

    logp1 = pm.CallableTensor(logp0)(inarray1)

    f = theano.function([inarray1, inarray0], logp1 - logp0)
    f.trust_input = True
    return f<|MERGE_RESOLUTION|>--- conflicted
+++ resolved
@@ -16,10 +16,7 @@
 import numpy.random as nr
 import theano
 import scipy.linalg
-<<<<<<< HEAD
 import warnings
-=======
->>>>>>> 227f3b41
 import sys
 import logging
 import warnings
@@ -684,8 +681,6 @@
             return Competence.INCOMPATIBLE
         return Competence.COMPATIBLE
 
-
-<<<<<<< HEAD
 
 class DEMetropolisZ(ArrayStepShared):
     """
@@ -840,183 +835,10 @@
             'lambda': self.lamb,
             'accept': np.exp(accept),
             'accepted': accepted
-=======
-class MLDA(ArrayStepShared):
-    """
-    Multi-level Delayed Acceptance sampling step.
-
-    Parameters
-    ----------
-    vars : list
-        List of variables for sampler
-    S : standard deviation or base proposal covariance matrix
-        Some measure of variance to parameterize base proposal distribution
-    base_proposal_dist : function
-        Function that returns zero-mean deviates when parameterized with
-        S (and n). Defaults to normal. This is the proposal used in the
-        coarsest (base) chain, i.e. level=0.
-    scaling : scalar or array
-        Initial scale factor for base proposal. Defaults to 1.
-    tune : bool
-        Flag for tuning for the base proposal. Defaults to True.
-    tune_interval : int
-        The frequency of tuning for the base proposal. Defaults to 100 iterations.
-    model : PyMC Model
-        Optional model for sampling step. Defaults to None (taken from context).
-        This model should be the finest of all multilevel models.
-    mode :  string or `Mode` instance.
-        Compilation mode passed to Theano functions
-    subsampling_rate : int
-        Number of samples generated in level l-1 to propose a sample for level l
-    coarse_models : list
-        List of coarse (multi-level) models, where the first model is the coarsest
-        one (level=0) and the last model is the second finest one (level=L-1 where L is
-        the number of levels). Note this list excludes the model passed to the model
-        argument above, which is the finest available).
-    base_blocked : bool
-        To flag to choose whether base sampler (level=0) is a Compound Metropolis step (base_blocked=False)
-        or a blocked Metropolis step (base_blocked=True).
-    """
-    name = 'mlda'
-
-    default_blocked = True  # All levels use block sampling, except level 0 where the user can choose
-    generates_stats = True
-    stats_dtypes = [{
-        'accept': np.float64,
-        'accepted': np.bool
-    }]
-
-    def __init__(self, vars=None, S=None, base_proposal_dist=None, scaling=1.,
-                 tune=True, tune_interval=100, model=None, mode=None,
-                 subsampling_rate=2, coarse_models=None, base_blocked=False, **kwargs):
-
-        model = pm.modelcontext(model)
-
-        # assign internal state
-        self.coarse_models = coarse_models
-        if self.coarse_models is None:
-            sys.exit('MLDA step method was not given a set of multi-level coarse models. '
-                     'Either provide a list of models using argument coarse_models'
-                     'or use another step method.')
-        self.num_levels = len(self.coarse_models) + 1
-        self.S = S
-        self.base_proposal_dist = base_proposal_dist
-        self.scaling = scaling
-        self.tune = tune
-        self.tune_interval = tune_interval
-        self.model = model
-        self.next_model = self.coarse_models[-1]
-        self.mode = mode
-        self.subsampling_rate = subsampling_rate
-        self.base_blocked = base_blocked
-
-        # Process model variables
-        if vars is None:
-            vars = model.vars
-        vars = pm.inputvars(vars)
-        self.vars = vars
-        self.var_names = [var.name for var in self.vars]
-
-        self.accepted = 0
-
-        # Determine type of variables
-        self.discrete = np.concatenate(
-            [[v.dtype in pm.discrete_types] * (v.dsize or 1) for v in vars])
-        self.any_discrete = self.discrete.any()
-        self.all_discrete = self.discrete.all()
-
-        # Construct theano function for current-level model likelihood (for use in acceptance)
-        shared = pm.make_shared_replacements(vars, model)
-        self.delta_logp = delta_logp(model.logpt, vars, shared)
-
-        # Construct theano function for next-level model likelihood (for use in acceptance)
-        next_model = pm.modelcontext(self.next_model)
-        vars_next = [var for var in next_model.vars if var.name in self.var_names]
-        vars_next = pm.inputvars(vars_next)
-        shared_next = pm.make_shared_replacements(vars_next, next_model)
-        self.delta_logp_next = delta_logp(next_model.logpt, vars_next, shared_next)
-
-        super().__init__(vars, shared)
-
-        # initialise complete step method hierarchy
-        if self.num_levels == 2:
-            with self.next_model:
-                vars_next = [var for var in self.next_model.vars if var.name in self.var_names]
-                self.next_step_method = pm.Metropolis(vars=vars_next,
-                                                      proposal_dist=self.base_proposal_dist, S=self.S,
-                                                      scaling=self.scaling, tune=self.tune,
-                                                      tune_interval=self.tune_interval,
-                                                      model=None, blocked=self.base_blocked)
-        else:
-            next_coarse_models = self.coarse_models[:-1]
-            with self.next_model:
-                vars_next = [var for var in self.next_model.vars if var.name in self.var_names]
-                self.next_step_method = pm.MLDA(vars=vars_next, S=self.S,
-                                                base_proposal_dist=self.base_proposal_dist,
-                                                scaling=self.scaling,
-                                                tune=self.tune,
-                                                tune_interval=self.tune_interval,
-                                                model=None, mode=self.mode,
-                                                subsampling_rate=self.subsampling_rate,
-                                                coarse_models=next_coarse_models,
-                                                base_blocked=self.base_blocked, **kwargs)
-
-        # instantiate the recursive DA proposal.
-        # this is the main proposal used for all levels (Recursive Delayed Acceptance)
-        # (except for level 0 where the step method is Metropolis and not MLDA)
-        self.proposal_dist = RecursiveDAProposal(self.next_step_method, self.next_model,
-                                                 self.tune, self.tune_interval,
-                                                 self.subsampling_rate)
-
-    def astep(self, q0):
-
-        if self.proposal_dist.tune != self.tune:
-            self.proposal_dist.tune = self.tune
-            self.accepted = 0
-
-
-        # Convert current sample from numpy array -> dict before feeding to proposal
-        q0_dict = self.bij.rmap(q0)
-
-        # Call the recursive DA proposal to get proposed sample
-        # and convert dict -> numpy array
-        q = self.bij.map(self.proposal_dist(q0_dict))  # + self.scaling
-
-        """
-        if self.any_discrete:
-            if self.all_discrete:
-                delta = np.round(delta, 0).astype('int64')
-                q0 = q0.astype('int64')
-                q = (q0 + delta).astype('int64')
-            else:
-                delta[self.discrete] = np.round(
-                    delta[self.discrete], 0)
-                q = (q0 + delta)
-        else:
-            q = floatX(q0 + delta)
-        """
-
-        # Evaluate MLDA acceptance log-ratio
-        if (q == q0).all():
-            accept = np.float(0.0)
-        else:
-            accept = self.delta_logp(q, q0) + self.delta_logp_next(q0, q)
-
-        # Accept/reject sample - next sample is stored in q_new
-        q_new, accepted = metrop_select(accept, q, q0)
-
-        # Update acceptance counter
-        self.accepted += accepted
-
-        stats = {
-            'accept': np.exp(accept),
-            'accepted': accepted,
->>>>>>> 227f3b41
         }
 
         return q_new, [stats]
 
-<<<<<<< HEAD
     def stop_tuning(self):
         """At the end of the tuning phase, this method removes the first x% of the history
         so future proposals are not informed by unconverged tuning iterations.
@@ -1031,19 +853,6 @@
         if var.dtype in pm.discrete_types:
             return Competence.INCOMPATIBLE
         return Competence.COMPATIBLE
-
-
-=======
-    @staticmethod
-    def competence(var, has_grad):
-        return Competence.COMPATIBLE
-
->>>>>>> 227f3b41
-def sample_except(limit, excluded):
-    candidate = nr.choice(limit - 1)
-    if candidate >= excluded:
-        candidate += 1
-    return candidate
 
 
 class MLDA(ArrayStepShared):
