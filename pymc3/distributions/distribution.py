import collections
import numbers

import numpy as np

#import theano.tensor as tt
#from theano import function
#import theano
from .. import backends_symbolic as S

from ..memoize import memoize
from ..model import Model, get_named_nodes_and_relations, FreeRV, ObservedRV
from ..vartypes import string_types


__all__ = ['DensityDist', 'Distribution', 'Continuous', 'Discrete',
<<<<<<< HEAD
           'NoDistribution', #'TensorType',
            'draw_values']
=======
           'NoDistribution', 'TensorType', 'draw_values', 'generate_samples']
>>>>>>> 0253de30


class _Unpickling(object):
    pass


class Distribution(object):
    """Statistical distribution"""
    def __new__(cls, name, *args, **kwargs):
        if name is _Unpickling:
            return object.__new__(cls)  # for pickle
        try:
            model = Model.get_context()
        except TypeError:
            raise TypeError("No model on context stack, which is needed to "
                            "instantiate distributions. Add variable inside "
                            "a 'with model:' block, or use the '.dist' syntax "
                            "for a standalone distribution.")

        if isinstance(name, string_types):
            data = kwargs.pop('observed', None)
            if isinstance(data, ObservedRV) or isinstance(data, FreeRV):
                raise TypeError("observed needs to be data but got: {}".format(type(data)))
            total_size = kwargs.pop('total_size', None)
            dist = cls.dist(*args, **kwargs)
            return model.Var(name, dist, data, total_size)
        else:
            raise TypeError("Name needs to be a string but got: {}".format(name))

    def __getnewargs__(self):
        return _Unpickling,

    @classmethod
    def dist(cls, *args, **kwargs):
        dist = object.__new__(cls)
        dist.__init__(*args, **kwargs)
        return dist

    def __init__(self, shape, dtype, testval=None, defaults=(),
                 transform=None, broadcastable=None,initial_value=None):
        self.shape = np.atleast_1d(shape)
        if False in (np.floor(self.shape) == self.shape):
            raise TypeError("Expected int elements in shape")
        self.dtype = dtype

        ## CHANGED:
        #self.type = TensorType(self.dtype, self.shape, broadcastable)
        self.type = S.TensorVariableType(self.dtype,self.shape,broadcastable)

        self.testval = testval
        self.defaults = defaults
        self.transform = transform
        self.initial_value=initial_value; ### adding this to work with theano variables

    def default(self):
        return np.asarray(self.get_test_val(self.testval, self.defaults), self.dtype)

    def get_test_val(self, val, defaults):
        if val is None:
            for v in defaults:
                if hasattr(self, v) and np.all(np.isfinite(self.getattr_value(v))):
                    return self.getattr_value(v)
        else:
            return self.getattr_value(val)

        if val is None:
            raise AttributeError("%s has no finite default value to use, "
                                 "checked: %s. Pass testval argument or "
                                 "adjust so value is finite."
                                 % (self, str(defaults)))

    def getattr_value(self, val):
        if isinstance(val, string_types):
            val = getattr(self, val)

        ## CHANGED: Moved get-value-based-on-type logic to the backend
        #if isinstance(val, tt.TensorVariable):
        #    return val.tag.test_value

        #if isinstance(val, tt.TensorConstant):
            #return val.value
        #return val
        return S.get_val(val)


    def _repr_latex_(self, name=None, dist=None):
        """Magic method name for IPython to use for LaTeX formatting."""
        return None

    def logp_nojac(self, *args, **kwargs):
        """Return the logp, but do not include a jacobian term for transforms.

        If we use different parametrizations for the same distribution, we
        need to add the determinant of the jacobian of the transformation
        to make sure the densities still describe the same distribution.
        However, MAP estimates are not invariant with respect to the
        parametrization, we need to exclude the jacobian terms in this case.

        This function should be overwritten in base classes for transformed
        distributions.
        """
        return self.logp(*args, **kwargs)

    def logp_sum(self, *args, **kwargs):
        """Return the sum of the logp values for the given observations.

        Subclasses can use this to improve the speed of logp evaluations
        if only the sum of the logp values is needed.
        """
        ## CHANGED
        #return tt.sum(self.logp(*args, **kwargs))
        return S.tsum(self.logp(*args, **kwargs))

    __latex__ = _repr_latex_


#def TensorType(dtype, shape, broadcastable=None):
#    if broadcastable is None:
#        broadcastable = np.atleast_1d(shape) == 1
#    return tt.TensorType(str(dtype), broadcastable)


class NoDistribution(Distribution):

    def __init__(self, shape, dtype, testval=None, defaults=(),
                 transform=None, parent_dist=None, *args, **kwargs):
        super(NoDistribution, self).__init__(shape=shape, dtype=dtype,
                                             testval=testval, defaults=defaults,
                                             *args, **kwargs)
        self.parent_dist = parent_dist

    def __getattr__(self, name):
        # Do not use __getstate__ and __setstate__ from parent_dist
        # to avoid infinite recursion during unpickling
        if name.startswith('__'):
            raise AttributeError(
                "'NoDistribution' has no attribute '%s'" % name)
        return getattr(self.parent_dist, name)

    def logp(self, x):
        return 0


class Discrete(Distribution):
    """Base class for discrete distributions"""

    def __init__(self, shape=(), dtype=None, defaults=('mode',),
                 *args, **kwargs):
        if dtype is None:

            ## CHANGED: Just asking for float type from backend
            if S.floatx()=='float32':
            #if theano.config.floatX == 'float32':
                dtype = 'int16'
            else:
                dtype = 'int64'
        if dtype != 'int16' and dtype != 'int64':
            raise TypeError('Discrete classes expect dtype to be int16 or int64.')

        if kwargs.get('transform', None) is not None:
            raise ValueError("Transformations for discrete distributions "
                             "are not allowed.")

        super(Discrete, self).__init__(
            shape, dtype, defaults=defaults, *args, **kwargs)


class Continuous(Distribution):
    """Base class for continuous distributions"""

    def __init__(self, shape=(), dtype=None, defaults=('median', 'mean', 'mode'),
                 *args, **kwargs):
        if dtype is None:

            ## CHANGED: asking for float type from backed.
            #dtype = theano.config.floatX
            dtype = S.floatx()

        super(Continuous, self).__init__(
            shape, dtype, defaults=defaults, *args, **kwargs)


class DensityDist(Distribution):
    """Distribution based on a given log density function.

        A distribution with the passed log density function is created.
        Requires a custom random function passed as kwarg `random` to
        enable sampling.

        Example:
        --------
        .. code-block:: python
            with pm.Model():
                mu = pm.Normal('mu',0,1)
                normal_dist = pm.Normal.dist(mu, 1)
                pm.DensityDist('density_dist', normal_dist.logp, observed=np.random.randn(100), random=normal_dist.random)
                trace = pm.sample(100)

    """

    def __init__(self, logp, shape=(), dtype=None, testval=0, random=None, *args, **kwargs):
        if dtype is None:
            dtype = theano.config.floatX
        super(DensityDist, self).__init__(
            shape, dtype, testval, *args, **kwargs)
        self.logp = logp
        self.rand = random

    def random(self, *args, **kwargs):
        if self.rand is not None:
            return self.rand(*args, **kwargs)
        else:
            raise ValueError("Distribution was not passed any random method "
                            "Define a custom random method and pass it as kwarg random")



def draw_values(params, point=None):
    """
    Draw (fix) parameter values. Handles a number of cases:

        1) The parameter is a scalar
        2) The parameter is an *RV

            a) parameter can be fixed to the value in the point
            b) parameter can be fixed by sampling from the *RV
            c) parameter can be fixed using tag.test_value (last resort)

        3) The parameter is a tensor variable/constant. Can be evaluated using
        theano.function, but a variable may contain nodes which

            a) are named parameters in the point
            b) are *RVs with a random method

    """
    # Distribution parameters may be nodes which have named node-inputs
    # specified in the point. Need to find the node-inputs, their
    # parents and children to replace them.
    leaf_nodes = {}
    named_nodes_parents = {}
    named_nodes_children = {}
    for param in params:
        if hasattr(param, 'name'):
            # Get the named nodes under the `param` node
            nn, nnp, nnc = get_named_nodes_and_relations(param)
            leaf_nodes.update(nn)
            # Update the discovered parental relationships
            for k in nnp.keys():
                if k not in named_nodes_parents.keys():
                    named_nodes_parents[k] = nnp[k]
                else:
                    named_nodes_parents[k].update(nnp[k])
            # Update the discovered child relationships
            for k in nnc.keys():
                if k not in named_nodes_children.keys():
                    named_nodes_children[k] = nnc[k]
                else:
                    named_nodes_children[k].update(nnc[k])

    # Init givens and the stack of nodes to try to `_draw_value` from
    givens = {}
    stored = set()  # Some nodes
    stack = list(leaf_nodes.values())  # A queue would be more appropriate
    while stack:
        next_ = stack.pop(0)
        if next_ in stored:
            # If the node already has a givens value, skip it
            continue
        elif is_shared(next_) or is_constant(next_):
        #elif isinstance(next_, (tt.TensorConstant,
        #                        tt.sharedvar.SharedVariable)):
            # If the node is a theano.tensor.TensorConstant or a
            # theano.tensor.sharedvar.SharedVariable, its value will be
            # available automatically in _compile_theano_function so
            # we can skip it. Furthermore, if this node was treated as a
            # TensorVariable that should be compiled by theano in
            # _compile_theano_function, it would raise a `TypeError:
            # ('Constants not allowed in param list', ...)` for
            # TensorConstant, and a `TypeError: Cannot use a shared
            # variable (...) as explicit input` for SharedVariable.
            stored.add(next_.name)
            continue
        else:
            # If the node does not have a givens value, try to draw it.
            # The named node's children givens values must also be taken
            # into account.
            children = named_nodes_children[next_]
            temp_givens = [givens[k] for k in givens if k in children]
            try:
                # This may fail for autotransformed RVs, which don't
                # have the random method
                givens[next_.name] = (next_, _draw_value(next_,
                                                         point=point,
<<<<<<< HEAD
                                                         givens=temp_givens))
=======
                                                         givens=temp_givens,
                                                         size=size))
>>>>>>> 0253de30
                stored.add(next_.name)
            except: # XXX: this will accept more errors, so error prone theano.gof.fg.MissingInputError:
                # The node failed, so we must add the node's parents to
                # the stack of nodes to try to draw from. We exclude the
                # nodes in the `params` list.
                stack.extend([node for node in named_nodes_parents[next_]
                              if node is not None and
                              node.name not in stored and
                              node not in params])
<<<<<<< HEAD
    values = []
    for param in params:
        values.append(_draw_value(param, point=point, givens=givens.values()))
    return values
=======

    # the below makes sure the graph is evaluated in order
    # test_distributions_random::TestDrawValues::test_draw_order fails without it
    params = dict(enumerate(params))  # some nodes are not hashable
    evaluated = {}
    to_eval = set()
    missing_inputs = set(params)
    while to_eval or missing_inputs:
        if to_eval == missing_inputs:
            raise ValueError('Cannot resolve inputs for {}'.format([str(params[j]) for j in to_eval]))
        to_eval = set(missing_inputs)
        missing_inputs = set()
        for param_idx in to_eval:
            param = params[param_idx]
            if hasattr(param, 'name') and param.name in givens:
                evaluated[param_idx] = givens[param.name][1]
            else:
                try:  # might evaluate in a bad order,
                    evaluated[param_idx] = _draw_value(param, point=point, givens=givens.values(), size=size)
                    if isinstance(param, collections.Hashable) and named_nodes_parents.get(param):
                        givens[param.name] = (param, evaluated[param_idx])
                except theano.gof.fg.MissingInputError:
                    missing_inputs.add(param_idx)

    return [evaluated[j] for j in params] # set the order back
>>>>>>> 0253de30


## CHANGED: This is a big change. All this logic is going into the backend.
# Unforunately, I don't think I could preserve the memoizing functionality in backend at the momemt.

# @memoize
# def _compile_theano_function(param, vars, givens=None):
#     """Compile theano function for a given parameter and input variables.
#
#     This function is memoized to avoid repeating costly theano compilations
#     when repeatedly drawing values, which is done when generating posterior
#     predictive samples.
#
#     Parameters
#     ----------
#     param : Model variable from which to draw value
#     vars : Children variables of `param`
#     givens : Variables to be replaced in the Theano graph
#
#     Returns
#     -------
#     A compiled theano function that takes the values of `vars` as input
#         positional args
#     """
#     return function(vars, param, givens=givens,
#                     rebuild_strict=True,
#                     on_unused_input='ignore',
#                     allow_input_downcast=True)


def _draw_value(param, point=None, givens=None):
    """Draw a random value from a distribution or return a constant.

    Parameters
    ----------
    param : number, array like, theano variable or pymc3 random variable
        The value or distribution. Constants or shared variables
        will be converted to an array and returned. Theano variables
        are evaluated. If `param` is a pymc3 random variables, draw
        a new value from it and return that, unless a value is specified
        in `point`.
    point : dict, optional
        A dictionary from pymc3 variable names to their values.
    givens : dict, optional
        A dictionary from theano variables to their values. These values
        are used to evaluate `param` if it is a theano variable.
    """
    if isinstance(param, (numbers.Number, np.ndarray)):
        return param

    ## CHANGED: Asking for type from backend and getting Value
    # Probably a bit redundent with get_val
    #elif isinstance(param, tt.TensorConstant):
    #    return param.value
    #elif isinstance(param, tt.sharedvar.SharedVariable):
    #    return param.get_value()
    elif S.is_constant(param):
        S.get_val(param)
    elif S.is_shared(param):
        S.get_val(param)

    ## CHANGED: Asking for type from backend and getting Value
    #elif isinstance(param, tt.TensorVariable):
    elif S.is_variable(param):
        if point and hasattr(param, 'model') and param.name in point:
            return point[param.name]
        elif hasattr(param, 'random') and param.random is not None:
            return param.random(point=point, size=size)
        elif (hasattr(param, 'distribution') and
                hasattr(param.distribution, 'random') and
                param.distribution.random is not None):
            # reset the dist shape for ObservedRV
            if hasattr(param, 'observations'):
                dist_tmp = param.distribution
                try:
                    distshape = param.observations.shape.eval()
                except AttributeError:
                    distshape = param.observations.shape
                dist_tmp.shape = distshape
                return dist_tmp.random(point=point, size=size)
            else:
                return param.distribution.random(point=point, size=size)
        else:
            if givens:
                variables, values = list(zip(*givens))
            else:
                variables = values = []
<<<<<<< HEAD

            ## CHANGED: call the function class defined in the backend.
            #func = _compile_theano_function(param, variables)
            #return func(*values)
            func = S.function(param,variables)
            return(func(*values))

=======
            func = _compile_theano_function(param, variables)
            if size and values and not all(var.dshape == val.shape for var, val in zip(variables, values)):
                return np.array([func(*v) for v in zip(*values)])
            else:
                return func(*values)
>>>>>>> 0253de30
    else:
        raise ValueError('Unexpected type in draw_value: %s' % type(param))


def to_tuple(shape):
    """Convert ints, arrays, and Nones to tuples"""
    try:
        shape = tuple(shape or ())
    except TypeError:  # If size is an int
        shape = tuple((shape,))
    except ValueError:  # If size is np.array
        shape = tuple(shape)
    return shape

def _is_one_d(dist_shape):
    if hasattr(dist_shape, 'dshape') and dist_shape.dshape in ((), (0,), (1,)):
        return True
    elif hasattr(dist_shape, 'shape') and dist_shape.shape in ((), (0,), (1,)):
        return True
    elif dist_shape == ():
        return True
    return False

def generate_samples(generator, *args, **kwargs):
    """Generate samples from the distribution of a random variable.

    Parameters
    ----------
    generator : function
        Function to generate the random samples. The function is
        expected take parameters for generating samples and
        a keyword argument `size` which determines the shape
        of the samples.
        The *args and **kwargs (stripped of the keywords below) will be
        passed to the generator function.

    keyword arguments
    ~~~~~~~~~~~~~~~~

    dist_shape : int or tuple of int
        The shape of the random variable (i.e., the shape attribute).
    size : int or tuple of int
        The required shape of the samples.
    broadcast_shape: tuple of int or None
        The shape resulting from the broadcasting of the parameters.
        If not specified it will be inferred from the shape of the
        parameters. This may be required when the parameter shape
        does not determine the shape of a single sample, for example,
        the shape of the probabilities in the Categorical distribution.

    Any remaining *args and **kwargs are passed on to the generator function.
    """
    dist_shape = kwargs.pop('dist_shape', ())
    one_d = _is_one_d(dist_shape)
    size = kwargs.pop('size', None)
    broadcast_shape = kwargs.pop('broadcast_shape', None)
    if size is None:
        size = 1

    args = tuple(p[0] if isinstance(p, tuple) else p for p in args)

    for key in kwargs:
        p = kwargs[key]
        kwargs[key] = p[0] if isinstance(p, tuple) else p

    if broadcast_shape is None:
        inputs = args + tuple(kwargs.values())
        broadcast_shape = np.broadcast(*inputs).shape  # size of generator(size=1)

    dist_shape = to_tuple(dist_shape)
    broadcast_shape = to_tuple(broadcast_shape)
    size_tup = to_tuple(size)

    # All inputs are scalars, end up size (size_tup, dist_shape)
    if broadcast_shape in {(), (0,), (1,)}:
        samples = generator(size=size_tup + dist_shape, *args, **kwargs)
    # Inputs already have the right shape. Just get the right size.
    elif broadcast_shape[-len(dist_shape):] == dist_shape or len(dist_shape) == 0:
        if size == 1 or (broadcast_shape == size_tup + dist_shape):
            samples = generator(size=broadcast_shape, *args, **kwargs)
        elif dist_shape == broadcast_shape:
            samples = generator(size=size_tup + dist_shape, *args, **kwargs)
        else:
            samples = None
    # Args have been broadcast correctly, can just ask for the right shape out
    elif dist_shape[-len(broadcast_shape):] == broadcast_shape:
        samples = generator(size=size_tup + dist_shape, *args, **kwargs)
    # Inputs have the right size, have to manually broadcast to the right dist_shape
    elif broadcast_shape[:len(size_tup)] == size_tup:
        suffix = broadcast_shape[len(size_tup):] + dist_shape
        samples = [generator(*args, **kwargs).reshape(size_tup + (1,)) for _ in range(np.prod(suffix, dtype=int))]
        samples = np.hstack(samples).reshape(size_tup + suffix)
    else:
        samples = None

    if samples is None:
        raise TypeError('''Attempted to generate values with incompatible shapes:
            size: {size}
            dist_shape: {dist_shape}
            broadcast_shape: {broadcast_shape}
        '''.format(size=size, dist_shape=dist_shape, broadcast_shape=broadcast_shape))

    # reshape samples here
    if samples.shape[0] == 1 and size == 1:
        if len(samples.shape) > len(dist_shape) and samples.shape[-len(dist_shape):] == dist_shape:
            samples = samples.reshape(samples.shape[1:])

    if one_d and samples.shape[-1] == 1:
        samples = samples.reshape(samples.shape[:-1])
    return np.asarray(samples)<|MERGE_RESOLUTION|>--- conflicted
+++ resolved
@@ -14,12 +14,7 @@
 
 
 __all__ = ['DensityDist', 'Distribution', 'Continuous', 'Discrete',
-<<<<<<< HEAD
-           'NoDistribution', #'TensorType',
-            'draw_values']
-=======
            'NoDistribution', 'TensorType', 'draw_values', 'generate_samples']
->>>>>>> 0253de30
 
 
 class _Unpickling(object):
@@ -313,12 +308,8 @@
                 # have the random method
                 givens[next_.name] = (next_, _draw_value(next_,
                                                          point=point,
-<<<<<<< HEAD
-                                                         givens=temp_givens))
-=======
                                                          givens=temp_givens,
                                                          size=size))
->>>>>>> 0253de30
                 stored.add(next_.name)
             except: # XXX: this will accept more errors, so error prone theano.gof.fg.MissingInputError:
                 # The node failed, so we must add the node's parents to
@@ -328,12 +319,6 @@
                               if node is not None and
                               node.name not in stored and
                               node not in params])
-<<<<<<< HEAD
-    values = []
-    for param in params:
-        values.append(_draw_value(param, point=point, givens=givens.values()))
-    return values
-=======
 
     # the below makes sure the graph is evaluated in order
     # test_distributions_random::TestDrawValues::test_draw_order fails without it
@@ -359,7 +344,6 @@
                     missing_inputs.add(param_idx)
 
     return [evaluated[j] for j in params] # set the order back
->>>>>>> 0253de30
 
 
 ## CHANGED: This is a big change. All this logic is going into the backend.
@@ -390,7 +374,7 @@
 #                     allow_input_downcast=True)
 
 
-def _draw_value(param, point=None, givens=None):
+def _draw_value(param, point=None, givens=None, size=None):
     """Draw a random value from a distribution or return a constant.
 
     Parameters
@@ -447,21 +431,13 @@
                 variables, values = list(zip(*givens))
             else:
                 variables = values = []
-<<<<<<< HEAD
-
-            ## CHANGED: call the function class defined in the backend.
-            #func = _compile_theano_function(param, variables)
-            #return func(*values)
-            func = S.function(param,variables)
-            return(func(*values))
-
-=======
-            func = _compile_theano_function(param, variables)
+
+            # func = _compile_theano_function(param, variables)
+            func = S.function(param, variables)
             if size and values and not all(var.dshape == val.shape for var, val in zip(variables, values)):
                 return np.array([func(*v) for v in zip(*values)])
             else:
                 return func(*values)
->>>>>>> 0253de30
     else:
         raise ValueError('Unexpected type in draw_value: %s' % type(param))
 
