#   Copyright 2020 The PyMC Developers
#
#   Licensed under the Apache License, Version 2.0 (the "License");
#   you may not use this file except in compliance with the License.
#   You may obtain a copy of the License at
#
#       http://www.apache.org/licenses/LICENSE-2.0
#
#   Unless required by applicable law or agreed to in writing, software
#   distributed under the License is distributed on an "AS IS" BASIS,
#   WITHOUT WARRANTIES OR CONDITIONS OF ANY KIND, either express or implied.
#   See the License for the specific language governing permissions and
#   limitations under the License.

import time
import logging
import warnings
from collections.abc import Iterable
import multiprocessing as mp
import numpy as np

from .smc import SMC
from ..model import modelcontext
from ..backends.base import MultiTrace
from ..parallel_sampling import _cpu_count

EXPERIMENTAL_WARNING = (
    "Warning: SMC-ABC is an experimental step method and not yet recommended for use in PyMC3!"
)


def sample_smc(
    draws=2000,
    kernel="metropolis",
    n_steps=25,
    start=None,
    tune_steps=True,
    p_acc_rate=0.99,
    threshold=0.5,
    save_sim_data=False,
    model=None,
    random_seed=-1,
    parallel=False,
    chains=None,
    cores=None,
):
    r"""
    Sequential Monte Carlo based sampling

    Parameters
    ----------
    draws: int
        The number of samples to draw from the posterior (i.e. last stage). And also the number of
        independent chains. Defaults to 1000.
    kernel: str
        Kernel method for the SMC sampler. Available option are ``metropolis`` (default) and `ABC`.
        Use `ABC` for likelihood free inference togheter with a ``pm.Simulator``.
    n_steps: int
        The number of steps of each Markov Chain. If ``tune_steps == True`` ``n_steps`` will be used
        for the first stage and for the others it will be determined automatically based on the
        acceptance rate and `p_acc_rate`, the max number of steps is ``n_steps``.
    start: dict, or array of dict
        Starting point in parameter space. It should be a list of dict with length `chains`.
        When None (default) the starting point is sampled from the prior distribution. 
    tune_steps: bool
        Whether to compute the number of steps automatically or not. Defaults to True
    p_acc_rate: float
        Used to compute ``n_steps`` when ``tune_steps == True``. The higher the value of
        ``p_acc_rate`` the higher the number of steps computed automatically. Defaults to 0.99.
        It should be between 0 and 1.
    threshold: float
        Determines the change of beta from stage to stage, i.e.indirectly the number of stages,
        the higher the value of `threshold` the higher the number of stages. Defaults to 0.5.
        It should be between 0 and 1.
    save_sim_data : bool
        Whether or not to save the simulated data. This parameters only work with the ABC kernel.
        The stored data corresponds to the posterior predictive distribution.
    model: Model (optional if in ``with`` context)).
    random_seed: int
        random seed
    parallel: bool
        Distribute computations across cores if the number of cores is larger than 1.
        Defaults to False.
    cores : int
        The number of chains to run in parallel. If ``None``, set to the number of CPUs in the
        system, but at most 4.
    chains : int
        The number of chains to sample. Running independent chains is important for some
        convergence statistics. If ``None`` (default), then set to either ``cores`` or 2, whichever
        is larger.

    Notes
    -----
    SMC works by moving through successive stages. At each stage the inverse temperature
    :math:`\beta` is increased a little bit (starting from 0 up to 1). When :math:`\beta` = 0
    we have the prior distribution and when :math:`\beta` =1 we have the posterior distribution.
    So in more general terms we are always computing samples from a tempered posterior that we can
    write as:

    .. math::

        p(\theta \mid y)_{\beta} = p(y \mid \theta)^{\beta} p(\theta)

    A summary of the algorithm is:

     1. Initialize :math:`\beta` at zero and stage at zero.
     2. Generate N samples :math:`S_{\beta}` from the prior (because when :math `\beta = 0` the
         tempered posterior is the prior).
     3. Increase :math:`\beta` in order to make the effective sample size equals some predefined
        value (we use :math:`Nt`, where :math:`t` is 0.5 by default).
     4. Compute a set of N importance weights W. The weights are computed as the ratio of the
        likelihoods of a sample at stage i+1 and stage i.
     5. Obtain :math:`S_{w}` by re-sampling according to W.
     6. Use W to compute the covariance for the proposal distribution.
     7. For stages other than 0 use the acceptance rate from the previous stage to estimate the
        scaling of the proposal distribution and `n_steps`.
     8. Run N Metropolis chains (each one of length `n_steps`), starting each one from a different
        sample in :math:`S_{w}`.
     9. Repeat from step 3 until :math:`\beta \ge 1`.
     10. The final result is a collection of N samples from the posterior.


    References
    ----------
    .. [Minson2013] Minson, S. E. and Simons, M. and Beck, J. L., (2013),
        Bayesian inversion for finite fault earthquake source models I- Theory and algorithm.
        Geophysical Journal International, 2013, 194(3), pp.1701-1726,
        `link <https://gji.oxfordjournals.org/content/194/3/1701.full>`__

    .. [Ching2007] Ching, J. and Chen, Y. (2007).
        Transitional Markov Chain Monte Carlo Method for Bayesian Model Updating, Model Class
        Selection, and Model Averaging. J. Eng. Mech., 10.1061/(ASCE)0733-9399(2007)133:7(816),
        816-832. `link <http://ascelibrary.org/doi/abs/10.1061/%28ASCE%290733-9399
        %282007%29133:7%28816%29>`__
    """

    _log = logging.getLogger("pymc3")
    _log.info("Initializing SMC sampler...")

<<<<<<< HEAD
=======
    model = modelcontext(model)
>>>>>>> 6862c9ab
    if cores is None:
        cores = _cpu_count()

    if chains is None:
        chains = max(2, cores)
    elif chains == 1:
        cores = 1

    _log.info(
        (
            f"Multiprocess sampling ({chains} chain{'s' if chains > 1 else ''} "
            f"in {cores} job{'s' if cores > 1 else ''})"
        )
    )

    if random_seed == -1:
        random_seed = None
    if chains == 1 and isinstance(random_seed, int):
        random_seed = [random_seed]
    if random_seed is None or isinstance(random_seed, int):
        if random_seed is not None:
            np.random.seed(random_seed)
        random_seed = [np.random.randint(2 ** 30) for _ in range(chains)]
    if not isinstance(random_seed, Iterable):
        raise TypeError("Invalid value for `random_seed`. Must be tuple, list or int")

    if kernel.lower() == "abc":
        warnings.warn(EXPERIMENTAL_WARNING)
<<<<<<< HEAD
        if len(modelcontext(model).observed_RVs) != 1:
            warnings.warn("SMC-ABC only works properly with models with one observed variable")
=======
        if len(model.observed_RVs) != 1:
            warnings.warn("SMC-ABC only works properly with models with one observed variable")
        if model.potentials:
            _log.info("Potentials will be added to the prior term")
>>>>>>> 6862c9ab

    params = (
        draws,
        kernel,
        n_steps,
        start,
        tune_steps,
        p_acc_rate,
        threshold,
        save_sim_data,
        model,
    )

    t1 = time.time()
    if parallel and chains > 1:
        loggers = [_log] + [None] * (chains - 1)
        pool = mp.Pool(cores)
        results = pool.starmap(
            sample_smc_int, [(*params, random_seed[i], i, loggers[i]) for i in range(chains)]
        )

        pool.close()
        pool.join()
    else:
        results = []
        for i in range(chains):
            results.append((sample_smc_int(*params, random_seed[i], i, _log)))

    traces, sim_data, log_marginal_likelihoods, betas, accept_ratios, nsteps = zip(*results)
    trace = MultiTrace(traces)
    trace.report._n_draws = draws
    trace.report._n_tune = 0
    trace.report._t_sampling = time.time() - t1
    trace.report.log_marginal_likelihood = np.array(log_marginal_likelihoods)
    trace.report.betas = betas
    trace.report.accept_ratios = accept_ratios
    trace.report.nsteps = nsteps

    if save_sim_data:
        return trace, {modelcontext(model).observed_RVs[0].name: np.array(sim_data)}
    else:
        return trace


def sample_smc_int(
    draws,
    kernel,
    n_steps,
    start,
    tune_steps,
    p_acc_rate,
    threshold,
    save_sim_data,
    model,
    random_seed,
    chain,
    _log,
):

    smc = SMC(
        draws=draws,
        kernel=kernel,
        n_steps=n_steps,
        start=start,
        tune_steps=tune_steps,
        p_acc_rate=p_acc_rate,
        threshold=threshold,
        save_sim_data=save_sim_data,
        model=model,
        random_seed=random_seed,
        chain=chain,
    )
    stage = 0
    betas = []
    accept_ratios = []
    nsteps = []
    smc.initialize_population()
    smc.setup_kernel()
    smc.initialize_logp()

    while smc.beta < 1:
        smc.update_weights_beta()
        if _log is not None:
            _log.info(f"Stage: {stage:3d} Beta: {smc.beta:.3f}")
        smc.update_proposal()
        smc.resample()
        smc.mutate()
        smc.tune()
        stage += 1
        betas.append(smc.beta)
        accept_ratios.append(smc.acc_rate)
        nsteps.append(smc.n_steps)

    return (
        smc.posterior_to_trace(),
        smc.sim_data,
        smc.log_marginal_likelihood,
        betas,
        accept_ratios,
        nsteps,
    )<|MERGE_RESOLUTION|>--- conflicted
+++ resolved
@@ -137,10 +137,7 @@
     _log = logging.getLogger("pymc3")
     _log.info("Initializing SMC sampler...")
 
-<<<<<<< HEAD
-=======
     model = modelcontext(model)
->>>>>>> 6862c9ab
     if cores is None:
         cores = _cpu_count()
 
@@ -169,15 +166,10 @@
 
     if kernel.lower() == "abc":
         warnings.warn(EXPERIMENTAL_WARNING)
-<<<<<<< HEAD
-        if len(modelcontext(model).observed_RVs) != 1:
-            warnings.warn("SMC-ABC only works properly with models with one observed variable")
-=======
         if len(model.observed_RVs) != 1:
             warnings.warn("SMC-ABC only works properly with models with one observed variable")
         if model.potentials:
             _log.info("Potentials will be added to the prior term")
->>>>>>> 6862c9ab
 
     params = (
         draws,
