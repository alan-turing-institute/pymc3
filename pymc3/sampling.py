from collections import defaultdict, Iterable
from copy import copy
import pickle
import logging
import warnings

from six import integer_types
from joblib import Parallel, delayed
from tempfile import mkdtemp
import numpy as np
#import theano.gradient as tg

from .backends.base import BaseTrace, MultiTrace
from .backends.ndarray import NDArray
from .distributions.distribution import draw_values
from .model import modelcontext, Point, all_continuous
<<<<<<< HEAD

# from .step_methods import (NUTS, HamiltonianMC, Metropolis, BinaryMetropolis,
#                            BinaryGibbsMetropolis, CategoricalGibbsMetropolis,
#                            Slice, CompoundStep, arraystep)
from .step_methods import (Metropolis,CompoundStep,arraystep)


from .util import update_start_vals
=======
from .step_methods import (NUTS, HamiltonianMC, Metropolis, BinaryMetropolis,
                           BinaryGibbsMetropolis, CategoricalGibbsMetropolis,
                           Slice, CompoundStep, arraystep, smc)
from .util import update_start_vals, get_untransformed_name, is_transformed_name, get_default_varnames
>>>>>>> 0253de30
from .vartypes import discrete_types
from pymc3.step_methods.hmc import quadpotential
from pymc3 import plots
import pymc3 as pm
from tqdm import tqdm

import sys
sys.setrecursionlimit(10000)

__all__ = ['sample', 'iter_sample', 'sample_ppc', 'sample_ppc_w', 'init_nuts', 'sample_prior_predictive']

# STEP_METHODS = (NUTS, HamiltonianMC, Metropolis, BinaryMetropolis,
#                 BinaryGibbsMetropolis, Slice, CategoricalGibbsMetropolis)

STEP_METHODS = (Metropolis)


_log = logging.getLogger('pymc3')


def instantiate_steppers(model, steps, selected_steps, step_kwargs=None):
    """Instantiates steppers assigned to the model variables.

    This function is intended to be called automatically from `sample()`, but
    may be called manually.

    Parameters
    ----------
    model : Model object
        A fully-specified model object
    step : step function or vector of step functions
        One or more step functions that have been assigned to some subset of
        the model's parameters. Defaults to None (no assigned variables).
    selected_steps: dictionary of step methods and variables
        The step methods and the variables that have were assigned to them.
    step_kwargs : dict
        Parameters for the samplers. Keys are the lower case names of
        the step method, values a dict of arguments.

    Returns
    -------
    methods : list
        List of step methods associated with the model's variables.
    """
    if step_kwargs is None:
        step_kwargs = {}

    used_keys = set()
    for step_class, vars in selected_steps.items():
        if len(vars) == 0:
            continue
        args = step_kwargs.get(step_class.name, {})
        used_keys.add(step_class.name)
        step = step_class(vars=vars, **args)
        steps.append(step)

    unused_args = set(step_kwargs).difference(used_keys)
    if unused_args:
        raise ValueError('Unused step method arguments: %s' % unused_args)

    if len(steps) == 1:
        steps = steps[0]

    return steps


def assign_step_methods(model, step=None, methods=STEP_METHODS,
                        step_kwargs=None):
    """Assign model variables to appropriate step methods.

    Passing a specified model will auto-assign its constituent stochastic
    variables to step methods based on the characteristics of the variables.
    This function is intended to be called automatically from `sample()`, but
    may be called manually. Each step method passed should have a
    `competence()` method that returns an ordinal competence value
    corresponding to the variable passed to it. This value quantifies the
    appropriateness of the step method for sampling the variable.

    Parameters
    ----------
    model : Model object
        A fully-specified model object
    step : step function or vector of step functions
        One or more step functions that have been assigned to some subset of
        the model's parameters. Defaults to None (no assigned variables).
    methods : vector of step method classes
        The set of step methods from which the function may choose. Defaults
        to the main step methods provided by PyMC3.
    step_kwargs : dict
        Parameters for the samplers. Keys are the lower case names of
        the step method, values a dict of arguments.

    Returns
    -------
    methods : list
        List of step methods associated with the model's variables.
    """
    steps = []
    assigned_vars = set()

    if step is not None:
        try:
            steps += list(step)
        except TypeError:
            steps.append(step)
        for step in steps:
            try:
                assigned_vars = assigned_vars.union(set(step.vars))
            except AttributeError:
                for method in step.methods:
                    assigned_vars = assigned_vars.union(set(method.vars))

    # Use competence classmethods to select step methods for remaining
    # variables
    selected_steps = defaultdict(list)
    for var in model.free_RVs:
        if var not in assigned_vars:
            # determine if a gradient can be computed
            has_gradient = var.dtype not in discrete_types
            if has_gradient:
                try:
                    tg.grad(model.logpt, var)
                except (AttributeError,
                        NotImplementedError,
                        tg.NullTypeGradError):
                    has_gradient = False
            # select the best method
            selected = max(methods, key=lambda method,
                           var=var, has_gradient=has_gradient:
                           method._competence(var, has_gradient))
            selected_steps[selected].append(var)

    return instantiate_steppers(model, steps, selected_steps, step_kwargs)


def _print_step_hierarchy(s, level=0):
    if isinstance(s, (list, tuple)):
        _log.info('>' * level + 'list')
        for i in s:
            _print_step_hierarchy(i, level+1)
    elif isinstance(s, CompoundStep):
        _log.info('>' * level + 'CompoundStep')
        for i in s.methods:
            _print_step_hierarchy(i, level+1)
    else:
        _log.info('>' * level + '{}: {}'.format(s.__class__.__name__, s.vars))


def _cpu_count():
    """Try to guess the number of CPUs in the system.

    We use the number provided by psutil if that is installed.
    If not, we use the number provided by multiprocessing, but assume
    that half of the cpus are only hardware threads and ignore those.
    """
    try:
        import psutil
        cpus = psutil.cpu_count(False)
    except ImportError:
        import multiprocessing
        try:
            cpus = multiprocessing.cpu_count() // 2
        except NotImplementedError:
            cpus = 1
    if cpus is None:
        cpus = 1
    return cpus


def sample(draws=500, step=None, init='auto', n_init=200000, start=None, trace=None, chain_idx=0,
           chains=None, cores=None, tune=500, nuts_kwargs=None, step_kwargs=None, progressbar=True,
           model=None, random_seed=None, live_plot=False, discard_tuned_samples=True,
           live_plot_kwargs=None, compute_convergence_checks=True, use_mmap=False, **kwargs):
    """Draw samples from the posterior using the given step methods.

    Multiple step methods are supported via compound step methods.

    Parameters
    ----------
    draws : int
        The number of samples to draw. Defaults to 500. The number of tuned samples are discarded
        by default. See discard_tuned_samples.
    step : function or iterable of functions
        A step function or collection of functions. If there are variables without a step methods,
        step methods for those variables will be assigned automatically.
    init : str
        Initialization method to use for auto-assigned NUTS samplers.

        * auto : Choose a default initialization method automatically.
          Currently, this is `'jitter+adapt_diag'`, but this can change in the future.
          If you depend on the exact behaviour, choose an initialization method explicitly.
        * adapt_diag : Start with a identity mass matrix and then adapt a diagonal based on the
          variance of the tuning samples. All chains use the test value (usually the prior mean)
          as starting point.
        * jitter+adapt_diag : Same as `adapt_diag`, but add uniform jitter in [-1, 1] to the
          starting point in each chain.
        * advi+adapt_diag : Run ADVI and then adapt the resulting diagonal mass matrix based on the
          sample variance of the tuning samples.
        * advi+adapt_diag_grad : Run ADVI and then adapt the resulting diagonal mass matrix based
          on the variance of the gradients during tuning. This is **experimental** and might be
          removed in a future release.
        * advi : Run ADVI to estimate posterior mean and diagonal mass matrix.
        * advi_map: Initialize ADVI with MAP and use MAP as starting point.
        * map : Use the MAP as starting point. This is discouraged.
        * nuts : Run NUTS and estimate posterior mean and mass matrix from the trace.
    n_init : int
        Number of iterations of initializer. Only works for 'nuts' and 'ADVI'.
        If 'ADVI', number of iterations, if 'nuts', number of draws.
    start : dict, or array of dict
        Starting point in parameter space (or partial point)
        Defaults to trace.point(-1)) if there is a trace provided and model.test_point if not
        (defaults to empty dict). Initialization methods for NUTS (see `init` keyword) can
        overwrite the default. For 'SMC' if should be a list of dict with length `chains`.
    trace : backend, list, or MultiTrace
        This should be a backend instance, a list of variables to track, or a MultiTrace object
        with past values. If a MultiTrace object is given, it must contain samples for the chain
        number `chain`. If None or a list of variables, the NDArray backend is used.
        Passing either "text" or "sqlite" is taken as a shortcut to set up the corresponding
        backend (with "mcmc" used as the base name). Ignored when using 'SMC'.
    chain_idx : int
        Chain number used to store sample in backend. If `chains` is greater than one, chain
        numbers will start here. Ignored when using 'SMC'.
    chains : int
        The number of chains to sample. Running independent chains is important for some
        convergence statistics and can also reveal multiple modes in the posterior. If `None`,
        then set to either `chains` or 2, whichever is larger. For SMC the default value is 100.
    cores : int
        The number of chains to run in parallel. If `None`, set to the number of CPUs in the
        system, but at most 4 (for 'SMC' defaults to 1). Keep in mind that some chains might
        themselves be multithreaded via openmp or BLAS. In those cases it might be faster to set
        this to 1.
    tune : int
        Number of iterations to tune, defaults to 500. Ignored when using 'SMC'. Samplers adjust
        the step sizes, scalings or similar during tuning. Tuning samples will be drawn in addition
        to the number specified in the `draws` argument, and will be discarded unless
        `discard_tuned_samples` is set to False.
    nuts_kwargs : dict
        Options for the NUTS sampler. See the docstring of NUTS for a complete list of options.
        Common options are:

        * target_accept: float in [0, 1]. The step size is tuned such that we approximate this
          acceptance rate. Higher values like 0.9 or 0.95 often work better for problematic
          posteriors.
        * max_treedepth: The maximum depth of the trajectory tree.
        * step_scale: float, default 0.25
          The initial guess for the step size scaled down by `1/n**(1/4)`.

        If you want to pass options to other step methods, please use `step_kwargs`.
    step_kwargs : dict
        Options for step methods. Keys are the lower case names of the step method, values are
        dicts of keyword arguments. You can find a full list of arguments in the docstring of the
        step methods. If you want to pass arguments only to nuts, you can use `nuts_kwargs`.
    progressbar : bool
        Whether or not to display a progress bar in the command line. The bar shows the percentage
        of completion, the sampling speed in samples per second (SPS), and the estimated remaining
        time until completion ("expected time of arrival"; ETA).
    model : Model (optional if in `with` context)
    random_seed : int or list of ints
        A list is accepted if `cores` is greater than one.
    live_plot : bool
        Flag for live plotting the trace while sampling. Ignored when using 'SMC'.
    live_plot_kwargs : dict
        Options for traceplot. Example: live_plot_kwargs={'varnames': ['x']}.
        Ignored when using 'SMC'
    discard_tuned_samples : bool
        Whether to discard posterior samples of the tune interval. Ignored when using 'SMC'
    compute_convergence_checks : bool, default=True
        Whether to compute sampler statistics like gelman-rubin and effective_n.
        Ignored when using 'SMC'
    use_mmap : bool, default=False
        Whether to use joblib's memory mapping to share numpy arrays when sampling across multiple
        cores. Ignored when using 'SMC'

    Returns
    -------
    trace : pymc3.backends.base.MultiTrace
        A `MultiTrace` object that contains the samples.

    Examples
    --------
    .. code:: ipython

        >>> import pymc3 as pm
        ... n = 100
        ... h = 61
        ... alpha = 2
        ... beta = 2

    .. code:: ipython

        >>> with pm.Model() as model: # context management
        ...     p = pm.Beta('p', alpha=alpha, beta=beta)
        ...     y = pm.Binomial('y', n=n, p=p, observed=h)
        ...     trace = pm.sample(2000, tune=1000, cores=4)
        >>> pm.summary(trace)
               mean        sd  mc_error   hpd_2.5  hpd_97.5
        p  0.604625  0.047086   0.00078  0.510498  0.694774
    """
    model = modelcontext(model)

    if isinstance(step, pm.step_methods.smc.SMC):
        if step_kwargs is None:
            step_kwargs = {}
        if chains is None:
            chains = 100
        if cores is None:
            cores = 1
        test_folder = mkdtemp(prefix='SMC_TEST')
        trace = smc.sample_smc(samples=draws,
                               chains=chains,
                               step=step,
                               start=start,
                               homepath=step_kwargs.get('homepath', test_folder),
                               stage=step_kwargs.get('stage', 0),
                               cores=cores,
                               progressbar=progressbar,
                               model=model,
                               random_seed=random_seed,
                               rm_flag=step_kwargs.get('rm_flag', True),
                               **kwargs)
    else:
        if cores is None:
            cores = min(4, _cpu_count())
        if 'njobs' in kwargs:
            cores = kwargs['njobs']
            warnings.warn(
                "The njobs argument has been deprecated. Use cores instead.",
                DeprecationWarning)
        if 'nchains' in kwargs:
            chains = kwargs['nchains']
            warnings.warn(
                "The nchains argument has been deprecated. Use chains instead.",
                DeprecationWarning)
        if chains is None:
            chains = max(2, cores)
        if isinstance(start, dict):
            start = [start] * chains
        if random_seed == -1:
            random_seed = None
        if chains == 1 and isinstance(random_seed, integer_types):
            random_seed = [random_seed]
        if random_seed is None or isinstance(random_seed, integer_types):
            if random_seed is not None:
                np.random.seed(random_seed)
            random_seed = [np.random.randint(2 ** 30) for _ in range(chains)]
        if not isinstance(random_seed, Iterable):
            raise TypeError(
                'Invalid value for `random_seed`. Must be tuple, list or int')
        if 'chain' in kwargs:
            chain_idx = kwargs['chain']
            warnings.warn(
                "The chain argument has been deprecated. Use chain_idx instead.",
                DeprecationWarning)

        if start is not None:
            for start_vals in start:
                _check_start_shape(model, start_vals)

        # small trace warning
        if draws == 0:
            msg = "Tuning was enabled throughout the whole trace."
            _log.warning(msg)
        elif draws < 500:
            msg = "Only %s samples in chain." % draws
            _log.warning(msg)

        draws += tune

        if nuts_kwargs is not None:
            if step_kwargs is not None:
                raise ValueError("Specify only one of step_kwargs and nuts_kwargs")
            step_kwargs = {'nuts': nuts_kwargs}

        if model.ndim == 0:
            raise ValueError('The model does not contain any free variables.')

        if step is None and init is not None and all_continuous(model.vars):
            try:
                # By default, try to use NUTS
                _log.info('Auto-assigning NUTS sampler...')
                args = step_kwargs if step_kwargs is not None else {}
                args = args.get('nuts', {})
                start_, step = init_nuts(init=init, chains=chains, n_init=n_init,
                                         model=model, random_seed=random_seed,
                                         progressbar=progressbar, **args)
                if start is None:
                    start = start_
            except (AttributeError, NotImplementedError, tg.NullTypeGradError):
                # gradient computation failed
                _log.info("Initializing NUTS failed. "
                          "Falling back to elementwise auto-assignment.")
                _log.debug('Exception in init nuts', exec_info=True)
                step = assign_step_methods(model, step, step_kwargs=step_kwargs)
        else:
            step = assign_step_methods(model, step, step_kwargs=step_kwargs)

        if isinstance(step, list):
            step = CompoundStep(step)
        if start is None:
            start = {}
        if isinstance(start, dict):
            start = [start] * chains

        sample_args = {'draws': draws,
                       'step': step,
                       'start': start,
                       'trace': trace,
                       'chain': chain_idx,
                       'chains': chains,
                       'tune': tune,
                       'progressbar': progressbar,
                       'model': model,
                       'random_seed': random_seed,
                       'live_plot': live_plot,
                       'live_plot_kwargs': live_plot_kwargs,
                       'cores': cores,
                       'use_mmap': use_mmap}

        sample_args.update(kwargs)

        has_population_samplers = np.any([ isinstance(m, arraystep.PopulationArrayStepShared)
            for m in (step.methods if isinstance(step, CompoundStep) else [step])])

        parallel = cores > 1 and chains > 1 and not has_population_samplers
        if parallel:
            _log.info('Multiprocess sampling ({} chains in {} jobs)'.format(chains, cores))
            _print_step_hierarchy(step)
            try:
                trace = _mp_sample(**sample_args)
            except pickle.PickleError:
                _log.warning("Could not pickle model, sampling singlethreaded.")
                _log.debug('Pickling error:', exec_info=True)
                parallel = False
            except AttributeError as e:
                if str(e).startswith("AttributeError: Can't pickle"):
                    _log.warning("Could not pickle model, sampling singlethreaded.")
                    _log.debug('Pickling error:', exec_info=True)
                    parallel = False
                else:
                    raise
        if not parallel:
            if has_population_samplers:
                _log.info('Population sampling ({} chains)'.format(chains))
                _print_step_hierarchy(step)
                trace = _sample_population(**sample_args)
            else:
                _log.info('Sequential sampling ({} chains in 1 job)'.format(chains))
                _print_step_hierarchy(step)
                trace = _sample_many(**sample_args)

        discard = tune if discard_tuned_samples else 0
        trace = trace[discard:]

        if compute_convergence_checks:
            if draws-tune < 100:
                warnings.warn("The number of samples is too small to check convergence reliably.")
            else:
                trace.report._run_convergence_checks(trace, model)

        trace.report._log_summary()

    return trace


def _check_start_shape(model, start):
    if not isinstance(start, dict):
        raise TypeError("start argument must be a dict or an array-like of dicts")
    e = ''
    for var in model.vars:
        if var.name in start.keys():
            var_shape = var.shape.tag.test_value
            start_var_shape = np.shape(start[var.name])
            if start_var_shape:
                if not np.array_equal(var_shape, start_var_shape):
                    e += "\nExpected shape {} for var '{}', got: {}".format(
                        tuple(var_shape), var.name, start_var_shape
                    )
            # if start var has no shape
            else:
                # if model var has a specified shape
                if var_shape:
                    e += "\nExpected shape {} for var " \
                         "'{}', got scalar {}".format(
                             tuple(var_shape), var.name, start[var.name]
                         )

    if e != '':
        raise ValueError("Bad shape for start argument:{}".format(e))


def _sample_many(draws, chain, chains, start, random_seed, step, **kwargs):
    traces = []
    for i in range(chains):
        trace = _sample(draws=draws, chain=chain + i, start=start[i],
                        step=step, random_seed=random_seed[i], **kwargs)
        if trace is None:
            if len(traces) == 0:
                raise ValueError('Sampling stopped before a sample was created.')
            else:
                break
        elif len(trace) < draws:
            if len(traces) == 0:
                traces.append(trace)
            break
        else:
            traces.append(trace)
    return MultiTrace(traces)


def _sample_population(draws, chain, chains, start, random_seed, step, tune,
                       model, progressbar=None, parallelize=False, **kwargs):
    # create the generator that iterates all chains in parallel
    chains = [chain + c for c in range(chains)]
    sampling = _prepare_iter_population(draws, chains, step, start, parallelize,
                                        tune=tune, model=model, random_seed=random_seed)

    if progressbar:
        sampling = tqdm(sampling, total=draws)

    latest_traces = None
    for it, traces in enumerate(sampling):
        latest_traces = traces
        # TODO: add support for liveplot during population-sampling
    return MultiTrace(latest_traces)


def _sample(chain, progressbar, random_seed, start, draws=None, step=None,
            trace=None, tune=None, model=None, live_plot=False,
            live_plot_kwargs=None, **kwargs):
    skip_first = kwargs.get('skip_first', 0)
    refresh_every = kwargs.get('refresh_every', 100)

    sampling = _iter_sample(draws, step, start, trace, chain,
                            tune, model, random_seed)
    if progressbar:
        sampling = tqdm(sampling, total=draws)
    try:
        strace = None
        for it, strace in enumerate(sampling):
            if live_plot:
                if live_plot_kwargs is None:
                    live_plot_kwargs = {}
                if it >= skip_first:
                    trace = MultiTrace([strace])
                    if it == skip_first:
                        ax = plots.traceplot(trace, live_plot=False, **live_plot_kwargs)
                    elif (it - skip_first) % refresh_every == 0 or it == draws - 1:
                        plots.traceplot(trace, ax=ax, live_plot=True, **live_plot_kwargs)
    except KeyboardInterrupt:
        pass
    finally:
        if progressbar:
            sampling.close()
    return strace


def iter_sample(draws, step, start=None, trace=None, chain=0, tune=None,
                model=None, random_seed=None):
    """Generator that returns a trace on each iteration using the given
    step method.  Multiple step methods supported via compound step
    method returns the amount of time taken.

    Parameters
    ----------
    draws : int
        The number of samples to draw
    step : function
        Step function
    start : dict
        Starting point in parameter space (or partial point). Defaults to trace.point(-1)) if
        there is a trace provided and model.test_point if not (defaults to empty dict)
    trace : backend, list, or MultiTrace
        This should be a backend instance, a list of variables to track, or a MultiTrace object
        with past values. If a MultiTrace object is given, it must contain samples for the chain
        number `chain`. If None or a list of variables, the NDArray backend is used.
    chain : int
        Chain number used to store sample in backend. If `cores` is greater than one, chain numbers
        will start here.
    tune : int
        Number of iterations to tune, if applicable (defaults to None)
    model : Model (optional if in `with` context)
    random_seed : int or list of ints
        A list is accepted if more if `cores` is greater than one.

    Examples
    --------
    ::

        for trace in iter_sample(500, step):
            ...
    """
    sampling = _iter_sample(draws, step, start, trace, chain, tune,
                            model, random_seed)
    for i, strace in enumerate(sampling):
        yield MultiTrace([strace[:i + 1]])


def _iter_sample(draws, step, start=None, trace=None, chain=0, tune=None,
                 model=None, random_seed=None):
    model = modelcontext(model)
    draws = int(draws)
    if random_seed is not None:
        np.random.seed(random_seed)
    if draws < 1:
        raise ValueError('Argument `draws` must be greater than 0.')

    if start is None:
        start = {}

    strace = _choose_backend(trace, chain, model=model)

    if len(strace) > 0:
        update_start_vals(start, strace.point(-1), model)
    else:
        update_start_vals(start, model.test_point, model)

    try:
        step = CompoundStep(step)
    except TypeError:
        pass

    point = Point(start, model=model)

    if step.generates_stats and strace.supports_sampler_stats:
        strace.setup(draws, chain, step.stats_dtypes)
    else:
        strace.setup(draws, chain)

    try:
        step.tune = bool(tune)
        for i in range(draws):
            if i == tune:
                step = stop_tuning(step)
            if step.generates_stats:
                point, states = step.step(point)
                if strace.supports_sampler_stats:
                    strace.record(point, states)
                else:
                    strace.record(point)
            else:
                point = step.step(point)
                strace.record(point)
            yield strace
    except KeyboardInterrupt:
        strace.close()
        if hasattr(step, 'warnings'):
            warns = step.warnings()
            strace._add_warnings(warns)
        raise
    except BaseException:
        strace.close()
        raise
    else:
        strace.close()
        if hasattr(step, 'warnings'):
            warns = step.warnings()
            strace._add_warnings(warns)


class PopulationStepper(object):
    def __init__(self, steppers, parallelize):
        """Tries to use multiprocessing to parallelize chains.

        Falls back to sequential evaluation if multiprocessing fails.

        In the multiprocessing mode of operation, a new process is started for each
        chain/stepper and Pipes are used to communicate with the main process.

        Parameters
        ----------
        steppers : list
            A collection of independent step methods, one for each chain.
        parallelize : bool
            Indicates if chain parallelization is desired
        """
        self.nchains = len(steppers)
        self.is_parallelized = False
        self._master_ends = []
        self._processes = []
        self._steppers = steppers
        if parallelize and sys.version_info >= (3, 4):
            try:
                # configure a child process for each stepper
                _log.info('Attempting to parallelize chains.')
                import multiprocessing
                for c, stepper in enumerate(tqdm(steppers)):
                    slave_end, master_end = multiprocessing.Pipe()
                    stepper_dumps = pickle.dumps(stepper, protocol=4)
                    process = multiprocessing.Process(
                        target=self.__class__._run_slave,
                        args=(c, stepper_dumps, slave_end),
                        name='ChainWalker{}'.format(c)
                    )
                    # we want the child process to exit if the parent is terminated
                    process.daemon = True
                    # Starting the process might fail and takes time.
                    # By doing it in the constructor, the sampling progress bar
                    # will not be confused by the process start.
                    process.start()
                    self._master_ends.append(master_end)
                    self._processes.append(process)
                self.is_parallelized = True
            except Exception:
                _log.info('Population parallelization failed. '
                          'Falling back to sequential stepping of chains.')
                _log.debug('Error was: ', exec_info=True)
        else:
            if parallelize:
                warnings.warn('Population parallelization is only supported '
                              'on Python 3.4 and higher.  All {} chains will '
                              'run sequentially on one process.'
                              .format(self.nchains))
            else:
                _log.info('Chains are not parallelized. You can enable this by passing '
                          'pm.sample(parallelize=True).')
        return super(PopulationStepper, self).__init__()

    def __enter__(self):
        """Does nothing because processes are already started in __init__."""
        return

    def __exit__(self, exc_type, exc_val, exc_tb):
        if len(self._processes) > 0:
            try:
                for master_end in self._master_ends:
                    master_end.send(None)
                for process in self._processes:
                    process.join(timeout=3)
            except Exception:
                _log.warning('Termination failed.')
        return

    @staticmethod
    def _run_slave(c, stepper_dumps, slave_end):
        """Started on a separate process to perform stepping of a chain.

        Parameters
        ----------
        c : int
            number of this chain
        stepper : BlockedStep
            a step method such as CompoundStep
        slave_end : multiprocessing.connection.PipeConnection
            This is our connection to the main process
        """
        # re-seed each child process to make them unique
        np.random.seed(None)
        try:
            stepper = pickle.loads(stepper_dumps)
            # the stepper is not necessarily a PopulationArraySharedStep itself,
            # but rather a CompoundStep. PopulationArrayStepShared.population
            # has to be updated, therefore we identify the substeppers first.
            population_steppers = []
            for sm in (stepper.methods if isinstance(stepper, CompoundStep) else [stepper]):
                if isinstance(sm, arraystep.PopulationArrayStepShared):
                    population_steppers.append(sm)
            while True:
                incoming = slave_end.recv()
                # receiving a None is the signal to exit
                if incoming is None:
                    break
                tune_stop, population = incoming
                if tune_stop:
                    stop_tuning(stepper)
                # forward the population to the PopulationArrayStepShared objects
                # This is necessary because due to the process fork, the population
                # object is no longer shared between the steppers.
                for popstep in population_steppers:
                    popstep.population = population
                update = stepper.step(population[c])
                slave_end.send(update)
        except Exception:
            _log.exception('ChainWalker{}'.format(c))
        return

    def step(self, tune_stop, population):
        """Steps the entire population of chains.

        Parameters
        ----------
        tune_stop : bool
            Indicates if the condition (i == tune) is fulfilled
        population : list
            Current Points of all chains

        Returns
        -------
        update : Point
            The new positions of the chains
        """
        updates = [None] * self.nchains
        if self.is_parallelized:
            for c in range(self.nchains):
                self._master_ends[c].send((tune_stop, population))
            # Blockingly get the step outcomes
            for c in range(self.nchains):
                updates[c] = self._master_ends[c].recv()
        else:
            for c in range(self.nchains):
                if tune_stop:
                    self._steppers[c] = stop_tuning(self._steppers[c])
                updates[c] = self._steppers[c].step(population[c])
        return updates


def _prepare_iter_population(draws, chains, step, start, parallelize, tune=None,
                             model=None, random_seed=None):
    """Prepares a PopulationStepper and traces for population sampling.

    Returns
    -------
    _iter_population : generator
        The generator the yields traces of all chains at the same time
    """
    # chains contains the chain numbers, but for indexing we need indices...
    nchains = len(chains)
    model = modelcontext(model)
    draws = int(draws)
    if random_seed is not None:
        np.random.seed(random_seed)
    if draws < 1:
        raise ValueError('Argument `draws` should be above 0.')

    # The initialization of traces, samplers and points must happen in the right order:
    # 1. traces are initialized and update_start_vals configures variable transforms
    # 2. population of points is created
    # 3. steppers are initialized and linked to the points object
    # 4. traces are configured to track the sampler stats
    # 5. a PopulationStepper is configured for parallelized stepping

    # 1. prepare a BaseTrace for each chain
    traces = [_choose_backend(None, chain, model=model) for chain in chains]
    for c, strace in enumerate(traces):
        # initialize the trace size and variable transforms
        if len(strace) > 0:
            update_start_vals(start[c], strace.point(-1), model)
        else:
            update_start_vals(start[c], model.test_point, model)

    # 2. create a population (points) that tracks each chain
    # it is updated as the chains are advanced
    population = [Point(start[c], model=model) for c in range(nchains)]

    # 3. Set up the steppers
    steppers = [None] * nchains
    for c in range(nchains):
        # need indepenent samplers for each chain
        # it is important to copy the actual steppers (but not the delta_logp)
        if isinstance(step, CompoundStep):
            chainstep = CompoundStep([copy(m) for m in step.methods])
        else:
            chainstep = copy(step)
        # link population samplers to the shared population state
        for sm in (chainstep.methods if isinstance(step, CompoundStep) else [chainstep]):
            if isinstance(sm, arraystep.PopulationArrayStepShared):
                sm.link_population(population, c)
        steppers[c] = chainstep

    # 4. configure tracking of sampler stats
    for c in range(nchains):
        if steppers[c].generates_stats and traces[c].supports_sampler_stats:
            traces[c].setup(draws, c, steppers[c].stats_dtypes)
        else:
            traces[c].setup(draws, c)

    # 5. configure the PopulationStepper (expensive call)
    popstep = PopulationStepper(steppers, parallelize)

    # Because the preperations above are expensive, the actual iterator is
    # in another method. This way the progbar will not be disturbed.
    return _iter_population(draws, tune, popstep, steppers, traces, population)


def _iter_population(draws, tune, popstep, steppers, traces, points):
    """Generator that iterates a PopulationStepper.

    Parameters
    ----------
    draws : int
        number of draws per chain
    tune : int
        number of tuning steps
    popstep : PopulationStepper
        the helper object for (parallelized) stepping of chains
    steppers : list
        The step methods for each chain
    traces : list
        Traces for each chain
    points : list
        population of chain states
    """
    try:
        with popstep:
            # iterate draws of all chains
            for i in range(draws):
                updates = popstep.step(i == tune, points)

                # apply the update to the points and record to the traces
                for c, strace in enumerate(traces):
                    if steppers[c].generates_stats:
                        points[c], states = updates[c]
                        if strace.supports_sampler_stats:
                            strace.record(points[c], states)
                        else:
                            strace.record(points[c])
                    else:
                        points[c] = updates[c]
                        strace.record(points[c])
                # yield the state of all chains in parallel
                yield traces
    except KeyboardInterrupt:
        for c, strace in enumerate(traces):
            strace.close()
            if hasattr(steppers[c], 'report'):
                steppers[c].report._finalize(strace)
        raise
    except BaseException:
        for c, strace in enumerate(traces):
            strace.close()
        raise
    else:
        for c, strace in enumerate(traces):
            strace.close()
            if hasattr(steppers[c], 'report'):
                steppers[c].report._finalize(strace)


def _choose_backend(trace, chain, shortcuts=None, **kwds):
    if isinstance(trace, BaseTrace):
        return trace
    if isinstance(trace, MultiTrace):
        return trace._straces[chain]
    if trace is None:
        return NDArray(**kwds)

    if shortcuts is None:
        shortcuts = pm.backends._shortcuts

    try:
        backend = shortcuts[trace]['backend']
        name = shortcuts[trace]['name']
        return backend(name, **kwds)
    except TypeError:
        return NDArray(vars=trace, **kwds)
    except KeyError:
        raise ValueError('Argument `trace` is invalid.')


def _mp_sample(draws, tune, step, chains, cores, chain, random_seed,
               start, progressbar, trace=None, model=None, use_mmap=False,
               **kwargs):

    if sys.version_info.major >= 3:
        import pymc3.parallel_sampling as ps

        # We did draws += tune in pm.sample
        draws -= tune

        traces = []
        for idx in range(chain, chain + chains):
            if trace is not None:
                strace = _choose_backend(copy(trace), idx, model=model)
            else:
                strace = _choose_backend(None, idx, model=model)
            # TODO what is this for?
            update_start_vals(start[idx - chain], model.test_point, model)
            if step.generates_stats and strace.supports_sampler_stats:
                strace.setup(draws + tune, idx + chain, step.stats_dtypes)
            else:
                strace.setup(draws + tune, idx + chain)
            traces.append(strace)

        sampler = ps.ParallelSampler(
            draws, tune, chains, cores, random_seed, start, step,
            chain, progressbar)
        try:
            with sampler:
                for draw in sampler:
                    trace = traces[draw.chain - chain]
                    if trace.supports_sampler_stats and draw.stats is not None:
                        trace.record(draw.point, draw.stats)
                    else:
                        trace.record(draw.point)
                    if draw.is_last:
                        trace.close()
                        if draw.warnings is not None:
                            trace._add_warnings(draw.warnings)
            return MultiTrace(traces)
        except KeyboardInterrupt:
            traces, length = _choose_chains(traces, tune)
            return MultiTrace(traces)[:length]
        finally:
            for trace in traces:
                trace.close()

    else:
        chain_nums = list(range(chain, chain + chains))
        pbars = [progressbar] + [False] * (chains - 1)
        jobs = (
            delayed(_sample)(
                chain=args[0], progressbar=args[1], random_seed=args[2],
                start=args[3], draws=draws, step=step, trace=trace,
                tune=tune, model=model, **kwargs
            )
            for args in zip(chain_nums, pbars, random_seed, start)
        )
        if use_mmap:
            traces = Parallel(n_jobs=cores)(jobs)
        else:
            traces = Parallel(n_jobs=cores, mmap_mode=None)(jobs)
        return MultiTrace(traces)


def _choose_chains(traces, tune):
    if tune is None:
        tune = 0

    if not traces:
        return []

    lengths = [max(0, len(trace) - tune) for trace in traces]
    if not sum(lengths):
        raise ValueError('Not enough samples to build a trace.')

    idxs = np.argsort(lengths)[::-1]
    l_sort = np.array(lengths)[idxs]

    final_length = l_sort[0]
    last_total = 0
    for i, length in enumerate(l_sort):
        total = (i + 1) * length
        if total < last_total:
            use_until = i
            break
        last_total = total
        final_length = length
    else:
        use_until = len(lengths)

    return [traces[idx] for idx in idxs[:use_until]], final_length + tune


def stop_tuning(step):
    """ stop tuning the current step method """

    step.stop_tuning()
    return step


def sample_ppc(trace, samples=None, model=None, vars=None, size=None,
               random_seed=None, progressbar=True):
    """Generate posterior predictive samples from a model given a trace.

    Parameters
    ----------
    trace : backend, list, or MultiTrace
        Trace generated from MCMC sampling. Or a list containing dicts from
        find_MAP() or points
    samples : int
        Number of posterior predictive samples to generate. Defaults to the length of `trace`
    model : Model (optional if in `with` context)
        Model used to generate `trace`
    vars : iterable
        Variables for which to compute the posterior predictive samples.
        Defaults to `model.observed_RVs`.
    size : int
        The number of random draws from the distribution specified by the parameters in each
        sample of the trace.
    random_seed : int
        Seed for the random number generator.
    progressbar : bool
        Whether or not to display a progress bar in the command line. The bar shows the percentage
        of completion, the sampling speed in samples per second (SPS), and the estimated remaining
        time until completion ("expected time of arrival"; ETA).

    Returns
    -------
    samples : dict
        Dictionary with the variables as keys. The values corresponding to the
        posterior predictive samples.
    """
    len_trace = len(trace)
    try:
        nchain = trace.nchains
    except AttributeError:
        nchain = 1

    if samples is None:
        samples = len(trace)

    model = modelcontext(model)

    if vars is None:
        vars = model.observed_RVs

    if random_seed is not None:
        np.random.seed(random_seed)

    indices = np.random.randint(0, nchain * len_trace, samples)

    if progressbar:
        indices = tqdm(indices, total=samples)

    try:
        ppc = defaultdict(list)
        for idx in indices:
            if nchain > 1:
                chain_idx, point_idx = np.divmod(idx, len_trace)
                param = trace._straces[chain_idx].point(point_idx)
            else:
                param = trace[idx]

            for var in vars:
                ppc[var.name].append(var.distribution.random(point=param,
                                                             size=size))

    except KeyboardInterrupt:
        pass

    finally:
        if progressbar:
            indices.close()

    return {k: np.asarray(v) for k, v in ppc.items()}


def sample_ppc_w(traces, samples=None, models=None, weights=None,
                 random_seed=None, progressbar=True):
    """Generate weighted posterior predictive samples from a list of models and
    a list of traces according to a set of weights.

    Parameters
    ----------
    traces : list or list of lists
        List of traces generated from MCMC sampling, or a list of list
        containing dicts from find_MAP() or points. The number of traces should
        be equal to the number of weights.
    samples : int
        Number of posterior predictive samples to generate. Defaults to the
        length of the shorter trace in traces.
    models : list
        List of models used to generate the list of traces. The number of models should be equal to
        the number of weights and the number of observed RVs should be the same for all models.
        By default a single model will be inferred from `with` context, in this case results will
        only be meaningful if all models share the same distributions for the observed RVs.
    weights: array-like
        Individual weights for each trace. Default, same weight for each model.
    random_seed : int
        Seed for the random number generator.
    progressbar : bool
        Whether or not to display a progress bar in the command line. The bar shows the percentage
        of completion, the sampling speed in samples per second (SPS), and the estimated remaining
        time until completion ("expected time of arrival"; ETA).

    Returns
    -------
    samples : dict
        Dictionary with the variables as keys. The values corresponding to the
        posterior predictive samples from the weighted models.
    """
    np.random.seed(random_seed)

    if models is None:
        models = [modelcontext(models)] * len(traces)

    if weights is None:
        weights = [1] * len(traces)

    if len(traces) != len(weights):
        raise ValueError('The number of traces and weights should be the same')

    if len(models) != len(weights):
        raise ValueError('The number of models and weights should be the same')

    length_morv = len(models[0].observed_RVs)
    if not all(len(i.observed_RVs) == length_morv for i in models):
        raise ValueError(
            'The number of observed RVs should be the same for all models')

    weights = np.asarray(weights)
    p = weights / np.sum(weights)

    min_tr = min([len(i) * i.nchains for i in traces])

    n = (min_tr * p).astype('int')
    # ensure n sum up to min_tr
    idx = np.argmax(n)
    n[idx] = n[idx] + min_tr - np.sum(n)
    trace = []
    for i, j in enumerate(n):
        tr = traces[i]
        len_trace = len(tr)
        try:
            nchain = tr.nchains
        except AttributeError:
            nchain = 1

        indices = np.random.randint(0, nchain * len_trace, j)
        if nchain > 1:
            chain_idx, point_idx = np.divmod(indices, len_trace)
            for idx in zip(chain_idx, point_idx):
                trace.append(tr._straces[idx[0]].point(idx[1]))
        else:
            for idx in indices:
                trace.append(tr[idx])

    obs = [x for m in models for x in m.observed_RVs]
    variables = np.repeat(obs, n)

    lengths = list(set([np.atleast_1d(observed).shape for observed in obs]))

    if len(lengths) == 1:
        size = [None for i in variables]
    elif len(lengths) > 2:
        raise ValueError('Observed variables could not be broadcast together')
    else:
        size = []
        x = np.zeros(shape=lengths[0])
        y = np.zeros(shape=lengths[1])
        b = np.broadcast(x, y)
        for var in variables:
            shape = np.shape(np.atleast_1d(var.distribution.default()))
            if shape != b.shape:
                size.append(b.shape)
            else:
                size.append(None)
    len_trace = len(trace)

    if samples is None:
        samples = len_trace

    indices = np.random.randint(0, len_trace, samples)

    if progressbar:
        indices = tqdm(indices, total=samples)

    try:
        ppc = defaultdict(list)
        for idx in indices:
            param = trace[idx]
            var = variables[idx]
            ppc[var.name].append(var.distribution.random(point=param,
                                                         size=size[idx]))

    except KeyboardInterrupt:
        pass

    finally:
        if progressbar:
            indices.close()

    return {k: np.asarray(v) for k, v in ppc.items()}


def sample_prior_predictive(samples=500, model=None, vars=None, random_seed=None):
    """Generate samples from the prior predictive distribution.

    Parameters
    ----------
    samples : int
        Number of samples from the prior predictive to generate. Defaults to 500.
    model : Model (optional if in `with` context)
    vars : iterable
        Variables for which to compute the posterior predictive samples.
        Defaults to `model.named_vars`.
    random_seed : int
        Seed for the random number generator.

    Returns
    -------
    dict
        Dictionary with the variables as keys. The values are arrays of prior samples.
    """
    model = modelcontext(model)

    if vars is None:
        vars = set(model.named_vars.keys())

    if random_seed is not None:
        np.random.seed(random_seed)
    names = get_default_varnames(model.named_vars, include_transformed=False)
    # draw_values fails with auto-transformed variables. transform them later!
    values = draw_values([model[name] for name in names], size=samples)

    data = {k: v for k, v in zip(names, values)}

    prior = {}
    for var_name in vars:
        if var_name in data:
            prior[var_name] = data[var_name]
        elif is_transformed_name(var_name):
            untransformed = get_untransformed_name(var_name)
            if untransformed in data:
                prior[var_name] = model[untransformed].transformation.forward_val(data[untransformed])
    return prior


def init_nuts(init='auto', chains=1, n_init=500000, model=None,
              random_seed=None, progressbar=True, **kwargs):
    """Set up the mass matrix initialization for NUTS.

    NUTS convergence and sampling speed is extremely dependent on the
    choice of mass/scaling matrix. This function implements different
    methods for choosing or adapting the mass matrix.

    Parameters
    ----------
    init : str
        Initialization method to use.

        * auto : Choose a default initialization method automatically.
          Currently, this is `'jitter+adapt_diag'`, but this can change in the future. If you
          depend on the exact behaviour, choose an initialization method explicitly.
        * adapt_diag : Start with a identity mass matrix and then adapt a diagonal based on the
          variance of the tuning samples. All chains use the test value (usually the prior mean)
          as starting point.
        * jitter+adapt_diag : Same as `adapt_diag`, but use uniform jitter in [-1, 1] as starting
          point in each chain.
        * advi+adapt_diag : Run ADVI and then adapt the resulting diagonal mass matrix based on the
          sample variance of the tuning samples.
        * advi+adapt_diag_grad : Run ADVI and then adapt the resulting diagonal mass matrix based
          on the variance of the gradients during tuning. This is **experimental** and might be
          removed in a future release.
        * advi : Run ADVI to estimate posterior mean and diagonal mass matrix.
        * advi_map: Initialize ADVI with MAP and use MAP as starting point.
        * map : Use the MAP as starting point. This is discouraged.
        * nuts : Run NUTS and estimate posterior mean and mass matrix from
          the trace.
    chains : int
        Number of jobs to start.
    n_init : int
        Number of iterations of initializer
        If 'ADVI', number of iterations, if 'nuts', number of draws.
    model : Model (optional if in `with` context)
    progressbar : bool
        Whether or not to display a progressbar for advi sampling.
    **kwargs : keyword arguments
        Extra keyword arguments are forwarded to pymc3.NUTS.

    Returns
    -------
    start : pymc3.model.Point
        Starting point for sampler
    nuts_sampler : pymc3.step_methods.NUTS
        Instantiated and initialized NUTS sampler object
    """
    model = modelcontext(model)

    vars = kwargs.get('vars', model.vars)
    if set(vars) != set(model.vars):
        raise ValueError('Must use init_nuts on all variables of a model.')
    if not all_continuous(vars):
        raise ValueError('init_nuts can only be used for models with only '
                         'continuous variables.')

    if not isinstance(init, str):
        raise TypeError('init must be a string.')

    if init is not None:
        init = init.lower()

    if init == 'auto':
        init = 'jitter+adapt_diag'

    _log.info('Initializing NUTS using {}...'.format(init))

    if random_seed is not None:
        random_seed = int(np.atleast_1d(random_seed)[0])
        np.random.seed(random_seed)

    cb = [
        pm.callbacks.CheckParametersConvergence(
            tolerance=1e-2, diff='absolute'),
        pm.callbacks.CheckParametersConvergence(
            tolerance=1e-2, diff='relative'),
    ]

    if init == 'adapt_diag':
        start = [model.test_point] * chains
        mean = np.mean([model.dict_to_array(vals) for vals in start], axis=0)
        var = np.ones_like(mean)
        potential = quadpotential.QuadPotentialDiagAdapt(
            model.ndim, mean, var, 10)
    elif init == 'jitter+adapt_diag':
        start = []
        for _ in range(chains):
            mean = {var: val.copy() for var, val in model.test_point.items()}
            for val in mean.values():
                val[...] += 2 * np.random.rand(*val.shape) - 1
            start.append(mean)
        mean = np.mean([model.dict_to_array(vals) for vals in start], axis=0)
        var = np.ones_like(mean)
        potential = quadpotential.QuadPotentialDiagAdapt(
            model.ndim, mean, var, 10)
    elif init == 'advi+adapt_diag_grad':
        approx = pm.fit(
            random_seed=random_seed,
            n=n_init, method='advi', model=model,
            callbacks=cb,
            progressbar=progressbar,
            obj_optimizer=pm.adagrad_window,
        )  # type: pm.MeanField
        start = approx.sample(draws=chains)
        start = list(start)
        stds = approx.bij.rmap(approx.std.eval())
        cov = model.dict_to_array(stds) ** 2
        mean = approx.bij.rmap(approx.mean.get_value())
        mean = model.dict_to_array(mean)
        weight = 50
        potential = quadpotential.QuadPotentialDiagAdaptGrad(
            model.ndim, mean, cov, weight)
    elif init == 'advi+adapt_diag':
        approx = pm.fit(
            random_seed=random_seed,
            n=n_init, method='advi', model=model,
            callbacks=cb,
            progressbar=progressbar,
            obj_optimizer=pm.adagrad_window,
        )  # type: pm.MeanField
        start = approx.sample(draws=chains)
        start = list(start)
        stds = approx.bij.rmap(approx.std.eval())
        cov = model.dict_to_array(stds) ** 2
        mean = approx.bij.rmap(approx.mean.get_value())
        mean = model.dict_to_array(mean)
        weight = 50
        potential = quadpotential.QuadPotentialDiagAdapt(
            model.ndim, mean, cov, weight)
    elif init == 'advi':
        approx = pm.fit(
            random_seed=random_seed,
            n=n_init, method='advi', model=model,
            callbacks=cb,
            progressbar=progressbar,
            obj_optimizer=pm.adagrad_window
        )  # type: pm.MeanField
        start = approx.sample(draws=chains)
        start = list(start)
        stds = approx.bij.rmap(approx.std.eval())
        cov = model.dict_to_array(stds) ** 2
        potential = quadpotential.QuadPotentialDiag(cov)
    elif init == 'advi_map':
        start = pm.find_MAP(include_transformed=True)
        approx = pm.MeanField(model=model, start=start)
        pm.fit(
            random_seed=random_seed,
            n=n_init, method=pm.KLqp(approx),
            callbacks=cb,
            progressbar=progressbar,
            obj_optimizer=pm.adagrad_window
        )
        start = approx.sample(draws=chains)
        start = list(start)
        stds = approx.bij.rmap(approx.std.eval())
        cov = model.dict_to_array(stds) ** 2
        potential = quadpotential.QuadPotentialDiag(cov)
    elif init == 'map':
        start = pm.find_MAP(include_transformed=True)
        cov = pm.find_hessian(point=start)
        start = [start] * chains
        potential = quadpotential.QuadPotentialFull(cov)
    elif init == 'nuts':
        init_trace = pm.sample(draws=n_init, step=pm.NUTS(),
                               tune=n_init // 2,
                               random_seed=random_seed)
        cov = np.atleast_1d(pm.trace_cov(init_trace))
        start = list(np.random.choice(init_trace, chains))
        potential = quadpotential.QuadPotentialFull(cov)
    else:
        raise ValueError(
            'Unknown initializer: {}.'.format(init))

    step = pm.NUTS(potential=potential, model=model, **kwargs)

    return start, step<|MERGE_RESOLUTION|>--- conflicted
+++ resolved
@@ -14,21 +14,10 @@
 from .backends.ndarray import NDArray
 from .distributions.distribution import draw_values
 from .model import modelcontext, Point, all_continuous
-<<<<<<< HEAD
-
-# from .step_methods import (NUTS, HamiltonianMC, Metropolis, BinaryMetropolis,
-#                            BinaryGibbsMetropolis, CategoricalGibbsMetropolis,
-#                            Slice, CompoundStep, arraystep)
-from .step_methods import (Metropolis,CompoundStep,arraystep)
-
-
-from .util import update_start_vals
-=======
 from .step_methods import (NUTS, HamiltonianMC, Metropolis, BinaryMetropolis,
                            BinaryGibbsMetropolis, CategoricalGibbsMetropolis,
                            Slice, CompoundStep, arraystep, smc)
 from .util import update_start_vals, get_untransformed_name, is_transformed_name, get_default_varnames
->>>>>>> 0253de30
 from .vartypes import discrete_types
 from pymc3.step_methods.hmc import quadpotential
 from pymc3 import plots
